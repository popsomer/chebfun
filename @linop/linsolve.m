function [u, disc] = linsolve(L, f, varargin)
%LINSOLVE  Solve a linear differential/integral equation.
%   U = LINSOLVE(L, F), or U = L\F, solves the linear system defined by L*U=F
%   for a linop L and chebmatrix F. The result is a chebmatrix.
%
%   An equivalent syntax to U = LINSOLVE(L, F) is U = L\F.
%
%   LINSOLVE(L,F,CDISC) uses the chebDiscretization CDISC to solve the
%   problem. This can be used, for example, to introduce new breakpoints that
%   are not in the domain of either L or F.
%
%   LINSOLVE(...,PREFS) accepts a CHEBOPPREF to control the behavior of
%   the algorithms. If empty, defaults are used.
%
%   EXAMPLE:
%     d = [0,pi];
%     [Z,I,D] = linop.primitiveOperators(d);
%     A = linop( D^2 - I );
%     E = functionalBlock.eval(d);
%     A = addBC(A,E(0),0);
%     A = addBC(A,E(pi),1);
%     u = A \ chebfun('x',d);
%     plot(u{1})
%
%   See also CHEBOPPREF, CHEBOP.MLDIVIDE.

%  Copyright 2013 by The University of Oxford and The Chebfun Developers.
%  See http://www.chebfun.org for Chebfun information.

%%%%%%%%%%%%%%%%%%%%%%%%%%%%%%%%%%%%%%%%%%%%%%%%%%%%%%%%%%%%%%%%%%%%%%%%%%%%%%%%
% Developer note: The second output is a discretization that contains the
% stored LU factors that were used to find the final solution. If you pass
% that discretization back into another call, that factorization is tried
% first to save time.
%%%%%%%%%%%%%%%%%%%%%%%%%%%%%%%%%%%%%%%%%%%%%%%%%%%%%%%%%%%%%%%%%%%%%%%%%%%%%%%%

% Parse input
prefs = [];    % no prefs given
disc = [];     % no discretization given
for j = 1:nargin-2
    item = varargin{j};
    if ( isa(item, 'chebpref') )
        prefs = item;
    elseif ( isa(item,'chebDiscretization') )
        disc = item;
    else
        error('Could not parse argument number %i.',j+2)
    end
end

% Grab defaults.
if ( isempty(prefs) )
    prefs = cheboppref;
end

% If RHS is a CHEBFUN, need to convert it to CHEBMATRIX in order for the method
% to be able to work with it.
if ( isa( f, 'chebfun' ) )
    f = chebmatrix(f);
end

% Use a given discretization, or create one?
dimVals = prefs.dimensionValues;
if ( isempty(disc) )
    disc = prefs.discretization(L);
    % Update the domain if new breakpoints are needed
    disc.domain = chebfun.mergeDomains(disc.domain, f.domain);
    % Update the dimensions to work with the correct number of breakpoints
    disc.dimension = repmat(dimVals(1), 1, numel(disc.domain) - 1);
    dimVals(1) = [];
else
    % We have to assume that the given L matches the discretization. Caller
    % beware!
    dim1 = max(disc.dimension);
    dimVals = [ dim1, dimVals(dimVals > dim1) ];
end

% Derive automatic continuity conditions if none were given.
if ( isempty(L.continuity) )
     L = deriveContinuity(L, disc.domain);
     disc.source = L;
end

% Initialise happiness:
numInt = disc.numIntervals;
isDone = false(1, numInt);

%% Loop over a finer and finer grid until happy.
% We need to know which solution components to check for happiness:
isFun = isFunVariable(L);
<<<<<<< HEAD
for dim = [dimVals inf]
    
    % TODO: It's weird that the current value of dim is the _next_ disc size.
=======

for dim = dimVals
>>>>>>> ec6b3dec

    % Discretize the operator (incl. constraints/continuity), unless there is a
    % currently valid factorization at hand.
    if ( isFactored(disc) )
        A = [];
    else
        [A, P] = matrix(disc);
        if ( size(A, 1) ~= size(A, 2) )
            % TODO: Improve this warning.
            warning('Matrix is not square!');
        end
    end
    
    % Discretize the RHS (incl. constraints/continuity):
    b = rhs(disc, f);
    
    % Solve the linear system:
    [v, disc] = mldivide(disc, A, b);
    
    % Project the solution:
    v = P*v;
    
    % TODO: We could test each variable at their input dimension, but then
    % each would be different and we would nopt be able to use the trick of
    % taking a linear combination. Instead we project and test convergence
    % at the size of the output dimension.

    % Convert the different components into cells
    u = partition(disc, v);
<<<<<<< HEAD
    
    % Test the happieness of the function pieces:
=======

    % Test the happiness of the function pieces:
>>>>>>> ec6b3dec
    [isDone, epsLevel] = testConvergence(disc, u(isFun));

    if ( all(isDone) || isinf(dim) )
        break
    else
        % Update the discretiztion dimension on unhappy pieces:
        disc.dimension(~isDone) = dim;
    end

end

if ( ~all(isDone) )
    warning('LINOP:linsolve:NoConverge', ...
        'Linear system solution may not have converged.')
end

%% Tidy the solution for output:
% The variable u is a cell array with the different components of the solution.
% Because each function component may be piecewise defined, we will loop through
% one by one.
for k = find( isFun )
    u{k} = disc.toFunction(u{k});
    u{k} = simplify( u{k}, max(eps,epsLevel) );
end

% Convert to chebmatrix
u = chebmatrix(u);

end
<|MERGE_RESOLUTION|>--- conflicted
+++ resolved
@@ -88,14 +88,10 @@
 %% Loop over a finer and finer grid until happy.
 % We need to know which solution components to check for happiness:
 isFun = isFunVariable(L);
-<<<<<<< HEAD
+
 for dim = [dimVals inf]
     
     % TODO: It's weird that the current value of dim is the _next_ disc size.
-=======
-
-for dim = dimVals
->>>>>>> ec6b3dec
 
     % Discretize the operator (incl. constraints/continuity), unless there is a
     % currently valid factorization at hand.
@@ -125,13 +121,8 @@
 
     % Convert the different components into cells
     u = partition(disc, v);
-<<<<<<< HEAD
-    
-    % Test the happieness of the function pieces:
-=======
 
     % Test the happiness of the function pieces:
->>>>>>> ec6b3dec
     [isDone, epsLevel] = testConvergence(disc, u(isFun));
 
     if ( all(isDone) || isinf(dim) )

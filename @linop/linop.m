--- conflicted
+++ resolved
@@ -100,9 +100,4 @@
         end
     end
 
-<<<<<<< HEAD
-        
-end
-=======
-end
->>>>>>> d309386a
+end
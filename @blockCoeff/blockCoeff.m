classdef blockCoeff
%BLOCKCOEFF   Class to convert linear operator to derivative coefficents.
%   This class is not intended to be called directly by the end user.
%
% See also LINOP, CHEBOP, CHEBOPPREF.
    
% Copyright 2014 by The University of Oxford and The Chebfun Developers.
% See http://www.chebfun.org/ for Chebfun information.

%%%%%%%%%%%%%%%%%%%%%%%%%%%%%%%%%%%%%%%%%%%%%%%%%%%%%%%%%%%%%%%%%%%%%%%%%%%%%%%%
% Developer notes
%
% This class converts a linBlock object into a list of coefficients for the
% (descending) powers of the derivative in the operator. 
%%%%%%%%%%%%%%%%%%%%%%%%%%%%%%%%%%%%%%%%%%%%%%%%%%%%%%%%%%%%%%%%%%%%%%%%%%%%%%%%

    %%%%%%%%%%%%%%%%%%%%%%%%%%%%%%%%%%%%%%%%%%%%%%%%%%%%%%%%%%%%%%%%%%%%%%%
    %% CLASS PROPERTIES:
    %%%%%%%%%%%%%%%%%%%%%%%%%%%%%%%%%%%%%%%%%%%%%%%%%%%%%%%%%%%%%%%%%%%%%%%
    properties ( Access = public )
        coeffs = [];
        domain
    end
    
    %%%%%%%%%%%%%%%%%%%%%%%%%%%%%%%%%%%%%%%%%%%%%%%%%%%%%%%%%%%%%%%%%%%%%%%
    %% CLASS CONSTRUCTOR:
    %%%%%%%%%%%%%%%%%%%%%%%%%%%%%%%%%%%%%%%%%%%%%%%%%%%%%%%%%%%%%%%%%%%%%%%
    methods ( Access = public, Static = false )
        
        function A = blockCoeff(varargin)
            % When called with no arguments, the returned object causes the
            % block's stack to be evaluated with these methods to produce
            % coefficients.
            if isempty(varargin{1})
                pref = cheboppref;
                A.domain = pref.domain;
                return
                
            % Calling the constructor with a linBlock argument initiates the
            % process of evaluating the stack with a dummy object of this class.
            elseif isa(varargin{1},'linBlock')
                L = varargin{1};
                dummy = blockCoeff([]);
                dummy.domain = L.domain;
                A = L.stack( dummy );

            % If the constructor is called with data, just make a regular object
            % out of it. 
            else
                f = varargin{1};
                if ( ~iscell(f) )
                    f = {f};
                end
                A.coeffs = f;
                A.domain = varargin{2};
            end
        end
    end
    
    %%%%%%%%%%%%%%%%%%%%%%%%%%%%%%%%%%%%%%%%%%%%%%%%%%%%%%%%%%%%%%%%%%%%%%%
    %% OTHER BASIC CONSTRUCTORS:
    %%%%%%%%%%%%%%%%%%%%%%%%%%%%%%%%%%%%%%%%%%%%%%%%%%%%%%%%%%%%%%%%%%%%%%%
    methods ( Access = public, Static = false )
        
        % These are the basic constructors.
        
        function I = eye(A)
            I = blockCoeff( chebfun(1, A.domain), A.domain );
        end
        
        function I = zeros(A)
            I = blockCoeff( chebfun(0, A.domain), A.domain );
        end
        
        function F = mult(A, f)
            F = blockCoeff( f, A.domain );
        end
        
        function C = cumsum(A, m)
            error('Conversion of integration to coefficients is not supported.')
        end
        
        function D = diff(A, order)
            
            if ( nargin < 2 )
                order = 1;
            end
            
            if ( ~isempty(A.coeffs) )
                % This syntax is used by the mtimes method to differentiate
                % an existing operator.
                D = A;
            else
                % Initialize with an identity. 
                D = eye(A);
            end
            
            % Differentiate the requested number of times.
            c = D.coeffs;
            for d = 1:order
                m = numel(c);
                c = c([1, 1:m]);
                for k = 2:m
                    c{k} = diff(c{k}) + c{k+1};
                end
                c{m+1} = diff(c{m+1});
            end
            D = blockCoeff(c, A.domain);
            
        end
        
        function S = sum(A)
            error('Conversion of integration to coefficients is not supported.')
        end
        
        function E = feval(A, location, direction)
            error('Conversion of evaluation to coefficients is not supported.')
        end
        
        function F = inner(f)
            error('Conversion of inner product to coefficients is not supported.')
        end
        
    end
        
    %%%%%%%%%%%%%%%%%%%%%%%%%%%%%%%%%%%%%%%%%%%%%%%%%%%%%%%%%%%%%%%%%%%%%%%
    %% CLASS METHODS:
    %%%%%%%%%%%%%%%%%%%%%%%%%%%%%%%%%%%%%%%%%%%%%%%%%%%%%%%%%%%%%%%%%%%%%%%
    methods ( Access = public, Static = false )
    
        function C = mtimes(A, B)
            
            if ( isnumeric(A) )
                % Allow multiplying a BLOCKCOEFF with a scalar.
                c = B.coeffs;
                for k = 1:numel(B.coeffs)
                    c{k} = A*c{k};
                end
                
                % Create the result.
                C = blockCoeff(c, B.domain);
                return
            elseif ( isnumeric(B) )
                C = mtimes(B, A);
                return
            end
            
            if ( isempty(A.coeffs) || isempty(B.coeffs) )
                C = blockCoeff([]);
                return
            end
            
            % Initialize constant term of A times the coeffs of B.
            c = B.coeffs;
            for k = 1:numel(B.coeffs)
                c{k} = A.coeffs{end}.*c{k};
            end
            
            % Do a convolution-style multiplication for the rest of A.
            if ( numel(A.coeffs) > 1 )
                z = {0*c{1}};  % an appropriate zero chebfun
            end
            for j = 1:numel(A.coeffs)-1
                B = diff(B);  % differentiate this operator
                c = [z, c];
                for k = 1:numel(B.coeffs)
                    c{k} = c{k} + A.coeffs{end-j}.*B.coeffs{k};
                end
            end
            
            % Create the result.
            C = blockCoeff(c, A.domain);
        end
        
        function C = plus(A, B)
            sA = numel(A.coeffs);
            sB = numel(B.coeffs);
            
            % Empty operand returns empty result. 
            if ( (sA == 0) || (sB == 0) )
                C = blockCoeff([]);
                return
            end
            
            % Get to same length.
            if ( sA < sB )
                z = {0*A.coeffs{1}};
                A.coeffs = [repmat(z, 1, sB-sA), A.coeffs];
                sA = sB;
            elseif ( sB < sA )
                z = {0*B.coeffs{1}};
                B.coeffs = [repmat(z, 1, sA-sB), B.coeffs];
            end
            
            % Do the work.
            c = cell(1, sA);
            for k = 1:sA
                c{k} = A.coeffs{k} + B.coeffs{k};
            end
            C = blockCoeff(c, A.domain);
        end
        
        function A = uminus(A)
            A.coeffs = cellfun( @uminus, A.coeffs, 'uniform', false );
         end
        
        function A = uplus(A)
        end
        
    end
<<<<<<< HEAD
            
end
=======
    
    methods
        
        % These are the basic constructors.
        
        function I = eye(A)
            I = blockCoeff( chebfun(1, A.domain), A.domain );
        end
        
        function I = zeros(A)
            I = blockCoeff( chebfun(0, A.domain), A.domain );
        end
        
        function F = mult(A,f)
            F = blockCoeff( f, A.domain );
        end
        
        function C = cumsum(A,m)
            error('CHEBFUN:BLOCKCOEFF:cumsum:notSupported', ...
                'Conversion of integration to coefficients is not supported.')
        end
        
        function D = diff(A,order)
            
            if ( nargin < 2 )
                order = 1;
            end
            
            if ( ~isempty(A.coeffs) )
                % This syntax is used by the mtimes method to differentiate
                % an existing operator.
                D = A;
            else
                % Initialize with an identity. 
                D = eye(A);
            end
            
            % Differentiate the requested number of times.
            c = D.coeffs;
            for d = 1:order
                m = numel(c);
                c = c([1, 1:m]);
                for k = 2:m
                    c{k} = diff(c{k}) + c{k+1};
                end
                c{m+1} = diff(c{m+1});
            end
            D = blockCoeff(c, A.domain);
            
        end
        
        function S = sum(A)
            error('CHEBFUN:BLOCKCOEFF:sum:notSupported', ...
                'Conversion of integration to coefficients is not supported.')
        end
        
        function E = feval(A,location,direction)
            error('CHEBFUN:BLOCKCOEFF:feval:notSupported', ...
                'Conversion of evaluation to coefficients is not supported.')
        end
        
        function F = inner(f)
            error('CHEBFUN:BLOCKCOEFF:inner:notSupported', ...
                'Conversion of inner product to coefficients is not supported.')
        end
        
        
    end
    
end


>>>>>>> 81623960
<|MERGE_RESOLUTION|>--- conflicted
+++ resolved
@@ -1,287 +1,216 @@
-classdef blockCoeff
-%BLOCKCOEFF   Class to convert linear operator to derivative coefficents.
-%   This class is not intended to be called directly by the end user.
-%
-% See also LINOP, CHEBOP, CHEBOPPREF.
-    
-% Copyright 2014 by The University of Oxford and The Chebfun Developers.
-% See http://www.chebfun.org/ for Chebfun information.
-
-%%%%%%%%%%%%%%%%%%%%%%%%%%%%%%%%%%%%%%%%%%%%%%%%%%%%%%%%%%%%%%%%%%%%%%%%%%%%%%%%
-% Developer notes
-%
-% This class converts a linBlock object into a list of coefficients for the
-% (descending) powers of the derivative in the operator. 
-%%%%%%%%%%%%%%%%%%%%%%%%%%%%%%%%%%%%%%%%%%%%%%%%%%%%%%%%%%%%%%%%%%%%%%%%%%%%%%%%
-
-    %%%%%%%%%%%%%%%%%%%%%%%%%%%%%%%%%%%%%%%%%%%%%%%%%%%%%%%%%%%%%%%%%%%%%%%
-    %% CLASS PROPERTIES:
-    %%%%%%%%%%%%%%%%%%%%%%%%%%%%%%%%%%%%%%%%%%%%%%%%%%%%%%%%%%%%%%%%%%%%%%%
-    properties ( Access = public )
-        coeffs = [];
-        domain
-    end
-    
-    %%%%%%%%%%%%%%%%%%%%%%%%%%%%%%%%%%%%%%%%%%%%%%%%%%%%%%%%%%%%%%%%%%%%%%%
-    %% CLASS CONSTRUCTOR:
-    %%%%%%%%%%%%%%%%%%%%%%%%%%%%%%%%%%%%%%%%%%%%%%%%%%%%%%%%%%%%%%%%%%%%%%%
-    methods ( Access = public, Static = false )
-        
-        function A = blockCoeff(varargin)
-            % When called with no arguments, the returned object causes the
-            % block's stack to be evaluated with these methods to produce
-            % coefficients.
-            if isempty(varargin{1})
-                pref = cheboppref;
-                A.domain = pref.domain;
-                return
-                
-            % Calling the constructor with a linBlock argument initiates the
-            % process of evaluating the stack with a dummy object of this class.
-            elseif isa(varargin{1},'linBlock')
-                L = varargin{1};
-                dummy = blockCoeff([]);
-                dummy.domain = L.domain;
-                A = L.stack( dummy );
-
-            % If the constructor is called with data, just make a regular object
-            % out of it. 
-            else
-                f = varargin{1};
-                if ( ~iscell(f) )
-                    f = {f};
-                end
-                A.coeffs = f;
-                A.domain = varargin{2};
-            end
-        end
-    end
-    
-    %%%%%%%%%%%%%%%%%%%%%%%%%%%%%%%%%%%%%%%%%%%%%%%%%%%%%%%%%%%%%%%%%%%%%%%
-    %% OTHER BASIC CONSTRUCTORS:
-    %%%%%%%%%%%%%%%%%%%%%%%%%%%%%%%%%%%%%%%%%%%%%%%%%%%%%%%%%%%%%%%%%%%%%%%
-    methods ( Access = public, Static = false )
-        
-        % These are the basic constructors.
-        
-        function I = eye(A)
-            I = blockCoeff( chebfun(1, A.domain), A.domain );
-        end
-        
-        function I = zeros(A)
-            I = blockCoeff( chebfun(0, A.domain), A.domain );
-        end
-        
-        function F = mult(A, f)
-            F = blockCoeff( f, A.domain );
-        end
-        
-        function C = cumsum(A, m)
-            error('Conversion of integration to coefficients is not supported.')
-        end
-        
-        function D = diff(A, order)
-            
-            if ( nargin < 2 )
-                order = 1;
-            end
-            
-            if ( ~isempty(A.coeffs) )
-                % This syntax is used by the mtimes method to differentiate
-                % an existing operator.
-                D = A;
-            else
-                % Initialize with an identity. 
-                D = eye(A);
-            end
-            
-            % Differentiate the requested number of times.
-            c = D.coeffs;
-            for d = 1:order
-                m = numel(c);
-                c = c([1, 1:m]);
-                for k = 2:m
-                    c{k} = diff(c{k}) + c{k+1};
-                end
-                c{m+1} = diff(c{m+1});
-            end
-            D = blockCoeff(c, A.domain);
-            
-        end
-        
-        function S = sum(A)
-            error('Conversion of integration to coefficients is not supported.')
-        end
-        
-        function E = feval(A, location, direction)
-            error('Conversion of evaluation to coefficients is not supported.')
-        end
-        
-        function F = inner(f)
-            error('Conversion of inner product to coefficients is not supported.')
-        end
-        
-    end
-        
-    %%%%%%%%%%%%%%%%%%%%%%%%%%%%%%%%%%%%%%%%%%%%%%%%%%%%%%%%%%%%%%%%%%%%%%%
-    %% CLASS METHODS:
-    %%%%%%%%%%%%%%%%%%%%%%%%%%%%%%%%%%%%%%%%%%%%%%%%%%%%%%%%%%%%%%%%%%%%%%%
-    methods ( Access = public, Static = false )
-    
-        function C = mtimes(A, B)
-            
-            if ( isnumeric(A) )
-                % Allow multiplying a BLOCKCOEFF with a scalar.
-                c = B.coeffs;
-                for k = 1:numel(B.coeffs)
-                    c{k} = A*c{k};
-                end
-                
-                % Create the result.
-                C = blockCoeff(c, B.domain);
-                return
-            elseif ( isnumeric(B) )
-                C = mtimes(B, A);
-                return
-            end
-            
-            if ( isempty(A.coeffs) || isempty(B.coeffs) )
-                C = blockCoeff([]);
-                return
-            end
-            
-            % Initialize constant term of A times the coeffs of B.
-            c = B.coeffs;
-            for k = 1:numel(B.coeffs)
-                c{k} = A.coeffs{end}.*c{k};
-            end
-            
-            % Do a convolution-style multiplication for the rest of A.
-            if ( numel(A.coeffs) > 1 )
-                z = {0*c{1}};  % an appropriate zero chebfun
-            end
-            for j = 1:numel(A.coeffs)-1
-                B = diff(B);  % differentiate this operator
-                c = [z, c];
-                for k = 1:numel(B.coeffs)
-                    c{k} = c{k} + A.coeffs{end-j}.*B.coeffs{k};
-                end
-            end
-            
-            % Create the result.
-            C = blockCoeff(c, A.domain);
-        end
-        
-        function C = plus(A, B)
-            sA = numel(A.coeffs);
-            sB = numel(B.coeffs);
-            
-            % Empty operand returns empty result. 
-            if ( (sA == 0) || (sB == 0) )
-                C = blockCoeff([]);
-                return
-            end
-            
-            % Get to same length.
-            if ( sA < sB )
-                z = {0*A.coeffs{1}};
-                A.coeffs = [repmat(z, 1, sB-sA), A.coeffs];
-                sA = sB;
-            elseif ( sB < sA )
-                z = {0*B.coeffs{1}};
-                B.coeffs = [repmat(z, 1, sA-sB), B.coeffs];
-            end
-            
-            % Do the work.
-            c = cell(1, sA);
-            for k = 1:sA
-                c{k} = A.coeffs{k} + B.coeffs{k};
-            end
-            C = blockCoeff(c, A.domain);
-        end
-        
-        function A = uminus(A)
-            A.coeffs = cellfun( @uminus, A.coeffs, 'uniform', false );
-         end
-        
-        function A = uplus(A)
-        end
-        
-    end
-<<<<<<< HEAD
-            
-end
-=======
-    
-    methods
-        
-        % These are the basic constructors.
-        
-        function I = eye(A)
-            I = blockCoeff( chebfun(1, A.domain), A.domain );
-        end
-        
-        function I = zeros(A)
-            I = blockCoeff( chebfun(0, A.domain), A.domain );
-        end
-        
-        function F = mult(A,f)
-            F = blockCoeff( f, A.domain );
-        end
-        
-        function C = cumsum(A,m)
-            error('CHEBFUN:BLOCKCOEFF:cumsum:notSupported', ...
-                'Conversion of integration to coefficients is not supported.')
-        end
-        
-        function D = diff(A,order)
-            
-            if ( nargin < 2 )
-                order = 1;
-            end
-            
-            if ( ~isempty(A.coeffs) )
-                % This syntax is used by the mtimes method to differentiate
-                % an existing operator.
-                D = A;
-            else
-                % Initialize with an identity. 
-                D = eye(A);
-            end
-            
-            % Differentiate the requested number of times.
-            c = D.coeffs;
-            for d = 1:order
-                m = numel(c);
-                c = c([1, 1:m]);
-                for k = 2:m
-                    c{k} = diff(c{k}) + c{k+1};
-                end
-                c{m+1} = diff(c{m+1});
-            end
-            D = blockCoeff(c, A.domain);
-            
-        end
-        
-        function S = sum(A)
-            error('CHEBFUN:BLOCKCOEFF:sum:notSupported', ...
-                'Conversion of integration to coefficients is not supported.')
-        end
-        
-        function E = feval(A,location,direction)
-            error('CHEBFUN:BLOCKCOEFF:feval:notSupported', ...
-                'Conversion of evaluation to coefficients is not supported.')
-        end
-        
-        function F = inner(f)
-            error('CHEBFUN:BLOCKCOEFF:inner:notSupported', ...
-                'Conversion of inner product to coefficients is not supported.')
-        end
-        
-        
-    end
-    
-end
-
-
->>>>>>> 81623960
+classdef blockCoeff
+%BLOCKCOEFF   Class to convert linear operator to derivative coefficents.
+%   This class is not intended to be called directly by the end user.
+%
+% See also LINOP, CHEBOP, CHEBOPPREF.
+    
+% Copyright 2014 by The University of Oxford and The Chebfun Developers.
+% See http://www.chebfun.org/ for Chebfun information.
+
+%%%%%%%%%%%%%%%%%%%%%%%%%%%%%%%%%%%%%%%%%%%%%%%%%%%%%%%%%%%%%%%%%%%%%%%%%%%%%%%%
+% Developer notes
+%
+% This class converts a linBlock object into a list of coefficients for the
+% (descending) powers of the derivative in the operator. 
+%%%%%%%%%%%%%%%%%%%%%%%%%%%%%%%%%%%%%%%%%%%%%%%%%%%%%%%%%%%%%%%%%%%%%%%%%%%%%%%%
+
+    %%%%%%%%%%%%%%%%%%%%%%%%%%%%%%%%%%%%%%%%%%%%%%%%%%%%%%%%%%%%%%%%%%%%%%%
+    %% CLASS PROPERTIES:
+    %%%%%%%%%%%%%%%%%%%%%%%%%%%%%%%%%%%%%%%%%%%%%%%%%%%%%%%%%%%%%%%%%%%%%%%
+    properties ( Access = public )
+        coeffs = [];
+        domain
+    end
+    
+    %%%%%%%%%%%%%%%%%%%%%%%%%%%%%%%%%%%%%%%%%%%%%%%%%%%%%%%%%%%%%%%%%%%%%%%
+    %% CLASS CONSTRUCTOR:
+    %%%%%%%%%%%%%%%%%%%%%%%%%%%%%%%%%%%%%%%%%%%%%%%%%%%%%%%%%%%%%%%%%%%%%%%
+    methods ( Access = public, Static = false )
+        
+        function A = blockCoeff(varargin)
+            % When called with no arguments, the returned object causes the
+            % block's stack to be evaluated with these methods to produce
+            % coefficients.
+            if isempty(varargin{1})
+                pref = cheboppref;
+                A.domain = pref.domain;
+                return
+                
+            % Calling the constructor with a linBlock argument initiates the
+            % process of evaluating the stack with a dummy object of this class.
+            elseif isa(varargin{1},'linBlock')
+                L = varargin{1};
+                dummy = blockCoeff([]);
+                dummy.domain = L.domain;
+                A = L.stack( dummy );
+
+            % If the constructor is called with data, just make a regular object
+            % out of it. 
+            else
+                f = varargin{1};
+                if ( ~iscell(f) )
+                    f = {f};
+                end
+                A.coeffs = f;
+                A.domain = varargin{2};
+            end
+        end
+    end
+    
+    %%%%%%%%%%%%%%%%%%%%%%%%%%%%%%%%%%%%%%%%%%%%%%%%%%%%%%%%%%%%%%%%%%%%%%%
+    %% OTHER BASIC CONSTRUCTORS:
+    %%%%%%%%%%%%%%%%%%%%%%%%%%%%%%%%%%%%%%%%%%%%%%%%%%%%%%%%%%%%%%%%%%%%%%%
+    methods ( Access = public, Static = false )
+        
+        % These are the basic constructors.
+        
+        function I = eye(A)
+            I = blockCoeff( chebfun(1, A.domain), A.domain );
+        end
+        
+        function I = zeros(A)
+            I = blockCoeff( chebfun(0, A.domain), A.domain );
+        end
+        
+        function F = mult(A, f)
+            F = blockCoeff( f, A.domain );
+        end
+        
+        function C = cumsum(A, m)
+            error('CHEBFUN:BLOCKCOEFF:cumsum:notSupported', ...
+                'Conversion of integration to coefficients is not supported.')
+        end
+        
+        function D = diff(A, order)
+            
+            if ( nargin < 2 )
+                order = 1;
+            end
+            
+            if ( ~isempty(A.coeffs) )
+                % This syntax is used by the mtimes method to differentiate
+                % an existing operator.
+                D = A;
+            else
+                % Initialize with an identity. 
+                D = eye(A);
+            end
+            
+            % Differentiate the requested number of times.
+            c = D.coeffs;
+            for d = 1:order
+                m = numel(c);
+                c = c([1, 1:m]);
+                for k = 2:m
+                    c{k} = diff(c{k}) + c{k+1};
+                end
+                c{m+1} = diff(c{m+1});
+            end
+            D = blockCoeff(c, A.domain);
+            
+        end
+        
+        function S = sum(A)
+            error('CHEBFUN:BLOCKCOEFF:sum:notSupported', ...
+                'Conversion of integration to coefficients is not supported.')
+        end
+        
+        function E = feval(A, location, direction)
+            error('CHEBFUN:BLOCKCOEFF:feval:notSupported', ...
+                'Conversion of evaluation to coefficients is not supported.')
+        end
+        
+        function F = inner(f)
+            error('CHEBFUN:BLOCKCOEFF:inner:notSupported', ...
+                'Conversion of inner product to coefficients is not supported.')
+        end
+        
+    end
+        
+    %%%%%%%%%%%%%%%%%%%%%%%%%%%%%%%%%%%%%%%%%%%%%%%%%%%%%%%%%%%%%%%%%%%%%%%
+    %% CLASS METHODS:
+    %%%%%%%%%%%%%%%%%%%%%%%%%%%%%%%%%%%%%%%%%%%%%%%%%%%%%%%%%%%%%%%%%%%%%%%
+    methods ( Access = public, Static = false )
+    
+        function C = mtimes(A, B)
+            
+            if ( isnumeric(A) )
+                % Allow multiplying a BLOCKCOEFF with a scalar.
+                c = B.coeffs;
+                for k = 1:numel(B.coeffs)
+                    c{k} = A*c{k};
+                end
+                
+                % Create the result.
+                C = blockCoeff(c, B.domain);
+                return
+            elseif ( isnumeric(B) )
+                C = mtimes(B, A);
+                return
+            end
+            
+            if ( isempty(A.coeffs) || isempty(B.coeffs) )
+                C = blockCoeff([]);
+                return
+            end
+            
+            % Initialize constant term of A times the coeffs of B.
+            c = B.coeffs;
+            for k = 1:numel(B.coeffs)
+                c{k} = A.coeffs{end}.*c{k};
+            end
+            
+            % Do a convolution-style multiplication for the rest of A.
+            if ( numel(A.coeffs) > 1 )
+                z = {0*c{1}};  % an appropriate zero chebfun
+            end
+            for j = 1:numel(A.coeffs)-1
+                B = diff(B);  % differentiate this operator
+                c = [z, c];
+                for k = 1:numel(B.coeffs)
+                    c{k} = c{k} + A.coeffs{end-j}.*B.coeffs{k};
+                end
+            end
+            
+            % Create the result.
+            C = blockCoeff(c, A.domain);
+        end
+        
+        function C = plus(A, B)
+            sA = numel(A.coeffs);
+            sB = numel(B.coeffs);
+            
+            % Empty operand returns empty result. 
+            if ( (sA == 0) || (sB == 0) )
+                C = blockCoeff([]);
+                return
+            end
+            
+            % Get to same length.
+            if ( sA < sB )
+                z = {0*A.coeffs{1}};
+                A.coeffs = [repmat(z, 1, sB-sA), A.coeffs];
+                sA = sB;
+            elseif ( sB < sA )
+                z = {0*B.coeffs{1}};
+                B.coeffs = [repmat(z, 1, sA-sB), B.coeffs];
+            end
+            
+            % Do the work.
+            c = cell(1, sA);
+            for k = 1:sA
+                c{k} = A.coeffs{k} + B.coeffs{k};
+            end
+            C = blockCoeff(c, A.domain);
+        end
+        
+        function A = uminus(A)
+            A.coeffs = cellfun( @uminus, A.coeffs, 'uniform', false );
+         end
+        
+        function A = uplus(A)
+        end
+        
+    end
+    
+end
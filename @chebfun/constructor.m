function [funs, ends] = constructor(op, dom, data, pref)
%CONSTRUCTOR   CHEBFUN constructor.
%   FUNS = CONSTRUCTOR(OP, DOM) constructs the piecewise components (known as
%   "FUNS") used by a CHEBFUN object to represent the function OP on the
%   interval DOM. OP must be a function_handle, string, numerical vector, or a
%   cell array containing a combination of these first three data types. In the
%   later case, the number of elements in the array must be one less than the
%   length of the DOM vector.
%
%   It is not expected that CHEBFUN.CONSTRUCTOR() be called directly, 
%
%   If OP is a function_handle or a string, it should be vectorised in that it
%   accepts a column vector of length N and return a matrix of size N x M. If M
%   ~= 1, we say the resulting CHEBFUN is "array-valued".
%
%   CONSTRUCTOR(OP, DOM, DATA, PREF), where DATA is a MATLAB structure and PREF
%   is a CHEBFUNPREF object, allows construction data and alternative
%   construction preferences to be passed to the constructor.  See CHEBFUNPREF
%   for more details on preferences.
%
%   In particular, if PREF.ENABLEBREAKPOINTDETECTION = TRUE and OP is a
%   function_handle or a string, then the constructor adaptively introduces
%   additional breakpoints into the domain so as to better represent the
%   function. These are returned as the second output argument in [FUNS, END] =
%   CONSTRUCTOR(OP, DOM).
%
%   The DATA structure input contains information which needs to be passed to
%   the lower layers about parameters which may affect the construction process.
%   Presently, the only fields CONSTRUCTOR expects DATA to have on input are
%   DATA.EXPONENTS and DATA.SINGTYPE, which convey information about endpoint
%   singularities. These fields are populated by CHEBFUN.PARSEINPUTS as need be.
%   Before calling the FUN constructor, DATA will be augmented to include
%   information about the construction domain as well as the horizontal and
%   vertical scales involved in the construction procedure.
%
% See also CHEBFUN, CHEBFUNPREF.

% Copyright 2014 by The University of Oxford and The Chebfun Developers.
% See http://www.chebfun.org/ for Chebfun information.

% Initial setup:
numIntervals = numel(dom) - 1;

% Initialise hscale and vscale:
data.hscale = norm(dom, inf);
if ( isinf(data.hscale) )
    data.hscale = 1;
end
data.vscale = pref.scale;

% Sanity check:
if ( iscell(op) && (numel(op) ~= numIntervals) )
    error('CHEBFUN:constructor:cellInput', ...
        ['Number of cell elements in OP must match the number of ', ...
         'intervals in DOMAIN.'])
end

% Construct the FUNs.
if ( pref.enableBreakpointDetection )
    [funs, ends] = constructorSplit(op, dom, data, pref);
else
    [funs, ends] = constructorNoSplit(op, dom, data, pref);
end

end

%% %%%%%%%%%%%%%%%%%%%%%%%%%%%%  SPLITTING OFF %%%%%%%%%%%%%%%%%%%%%%%%%%%%%%%%%

function [funs, ends] = ...
    constructorNoSplit(op, domain, data, pref)
% In 'OFF' mode, seek only one piece with length < maxLength.

% Initial setup:
numIntervals = numel(domain) - 1;
ends = domain;

% Initialise the FUN array:
funs = cell(1, numIntervals);

% We only want to throw the warning 'CHEBFUN:constructor:notResolved'once:
warningThrown = false;

singDetect = pref.enableSingularityDetection;
exps = data.exponents;
singTypes = data.singType;

% Loop over the intervals:
for k = 1:numIntervals
    endsk = ends(k:k+1);
    % Unwrap if OP is a cell:
    if ( iscell(op) )
        opk = op{k};
    else
        opk = op;
    end

    if ( singDetect )
        % Extract the exponents for this interval:
        if ( ~isempty(exps) )
            data.exponents = exps(2*k-1:2*k);
        end
        % Replace the information for the singularity type in the preference:
        if ( ~isempty(singTypes) && ~ischar(singTypes) )
            data.singType = singTypes(2*k-1:2*k);
        end
    end

    % Call GETFUN() (which calls FUN.CONSTRUCTOR()):
    [funs{k}, ishappy, data.vscale] = getFun(opk, endsk, data, pref);

    % Warn if unhappy (as we're unable to split the domain to improve):
    if ( ~ishappy && ~warningThrown )
        warning('CHEBFUN:constructor:notResolved', ...
            ['Function not resolved using %d pts.', ...
            ' Have you tried ''splitting on''?'], pref.techPrefs.maxLength);
        warningThrown = true;
    end
end

end

%% %%%%%%%%%%%%%%%%%%%%%%%%%%%%  SPLITTING ON %%%%%%%%%%%%%%%%%%%%%%%%%%%%%%%%%%

function [funs, ends] = constructorSplit(op, dom, data, pref)
% In 'ON' mode, seek only many pieces with total length < maxlength.

% Initial setup:
numIntervals = numel(dom) - 1;
ends = dom;

% Set the maximum length (i.e., number of sample points for CHEBTECH):
pref.techPrefs.maxLength = pref.breakpointPrefs.splitMaxLength;

% We extrapolate when splitting so that we can construct functions like
% chebfun(@sign,[-1 1]), which otherwise would not be happy at x = 0.
pref.techPrefs.extrapolate = true;

% Initialise the FUN array:
funs = cell(1, numIntervals);
% Initialise happiness:
ishappy = ones(1, numel(ends) - 1);

singDetect = pref.enableSingularityDetection;
exps = data.exponents;
singTypes = data.singType;

% Try to get one smooth piece for the entire domain before splitting:
for k = 1:numIntervals
    % Unwrap if OP is a cell:
    if ( iscell(op) )
        opk = op{k};
    else
        opk = op;
    end
    
    if ( singDetect )
        % Extract the singularity information for this interval:
        data = getSingInfo(exps, singTypes, 2*k-1:2*k, data);
    end

    [funs{k}, ishappy(k), data.vscale] = ...
        getFun(opk, ends(k:k+1), data, pref);
    
    % For the case where vscale is Inf due to blowup in the interior of the
    % domain:
    if ( isinf(data.vscale) )
        % An infinite vscale doesn't help us at all, but ruin the consequential
        % constructions at the lower levels:
        data.vscale = 0; 
    end
    
end
sad = ~ishappy;
        
% MAIN LOOP. If the above didn't work, enter main loop and start splitting.
% (Note that at least one new breakpoint will be introduced).
while ( any(sad) )
    % If a FUN is sad in a subinterval, split this subinterval.
    
    % Choose a subinterval to improve:
    
%     % Old choice = the first sad interval:
%     k = find(sad, 1, 'first');
    
    % New choice = the largest sad interval:
    diffEnds = diff(ends);
    diffEnds(~sad) = 0;
    [~, k] = max(diffEnds);
    
    % Ends of this subinterval:
    a = ends(k);
    b = ends(k+1);
    
    % Unwrap if OP is a cell:
    if ( iscell(op) )
        opk = op{k};
    else
        opk = op;
    end
    
    % Locate the edges/splitting locations:
    if ( all( isfinite( ends(k:k+1) ) ) )  % bounded domain
        if ( isempty(exps) || ~any(exps(2*k-1:2*k)) )  % no exponents
            edge = chebfun.detectEdge(opk, [a, b], data.vscale, data.hscale);
        elseif ( ~isempty(exps) && any( exps(2*k-1:2*k) ) )  % nonzero exponents
            % Compensating for exponents:
            opkDetectEdge = @(x) opk(x)./((x - a).^exps(2*k - 1) .* ...
                (b - x).^exps(2*k));
            edge = chebfun.detectEdge(opkDetectEdge, [a, b], data.vscale, ...
                data.hscale);
        end
    else % unbounded domain
        if ( isempty(exps) || ~any(exps(2*k-1:2*k)) )  % no exponents
            forHandle = funs{k}.mapping.For;
            opkDetectEdge = @(x) opk(forHandle(x));
<<<<<<< HEAD
            forDer = funs{k}.mapping.Der;
=======
            forDer = funs{k}.mapping.der;
>>>>>>> dd1fa685
            edge = chebfun.detectEdge(opkDetectEdge, [-1+eps, 1-eps], ...
                data.vscale, data.hscale, forDer);
            edge = forHandle(edge);
        elseif ( ~isempty(exps) && any( exps(2*k-1:2*k) ) )  % nonzero exponents
            forHandle = funs{k}.mapping.For;
            opkDetectEdge = @(x) opk(forHandle(x)).* ...
                ((x + 1).^exps(2*k - 1) .* (1 - x).^exps(2*k));
<<<<<<< HEAD
            forDer = funs{k}.mapping.Der;
=======
            forDer = funs{k}.mapping.der;
>>>>>>> dd1fa685
            edge = chebfun.detectEdge(opkDetectEdge, [-1+eps, 1-eps], ...
                data.vscale, data.hscale, forDer);
            edge = forHandle(edge);
        end
    end
    
    if ( singDetect )
        % Update singularity info:
        if ( ~isempty(exps) )
            exps = [exps(1:2*k-1), zeros(1,2), exps(2*k:end)];
        end
        if ( ~isempty(singTypes) )
            singTypes = [singTypes(1:2*k-1), singTypes(2*k-1), ...
                singTypes(2*k) singTypes(2*k:end)];
        end
    end
    
    if ( singDetect )
        % Extract the singularity information for this interval:
        data = getSingInfo(exps, singTypes, 2*k-1:2*k, data);
    end
    
    % Try to obtain happy child FUN objects on each new subinterval:
    [childLeft, happyLeft, data.vscale] = ...
        getFun(opk, [a, edge], data, pref);
    
    % For the case where vscale is Inf due to blowup in the interior of the
    % domain:
    if ( isinf(data.vscale) )
        % An infinite vscale doesn't help us at all, but ruin the consequential
        % constructions at the lower levels:
        data.vscale = 0;
    end
    
    if ( singDetect )
        % Extract the singularity information for this interval:
        data = getSingInfo(exps, singTypes, 2*k+1:2*k+2, data);
    end
    
    [childRight, happyRight, data.vscale] = getFun(opk, [edge, b], data, pref);
    
    % For the case where vscale is Inf due to blowup in the interior of the
    % domain:
    if ( isinf(data.vscale) )
        % An infinite vscale doesn't help us at all, but ruin the consequential
        % constructions at the lower levels:
        data.vscale = 0;
    end
    
    % Check for happiness/sadness:
    sad = [sad(1:k-1), ~happyLeft, ~happyRight, sad(k+1:end)];

    % Insert new pieces in to existing funs:
    funs = [funs(1:k-1), {childLeft, childRight}, funs(k+1:end)];
    ends = [ends(1:k), edge, ends(k+1:end)];
    
    % If a cell was given, we must store pieces on new intervals:
    if ( iscell(op) )
        op = [op(1:k), {opk}, op(k+1:end)];
    end

    % Fail if too many points are required:
    len = sum(cellfun(@length, funs));
    if ( len > pref.breakpointPrefs.splitMaxTotalLength )
        warning('Function not resolved using %d pts.', ...
            sum(cellfun(@length, funs)));
        return
    end

end

end

%% %%%%%%%%%%%%%%%%%%%%%%%%%%%%%%%% GETFUN %%%%%%%%%%%%%%%%%%%%%%%%%%%%%%%%%%%%%

function [g, ishappy, vscale] = getFun(op, dom, data, pref)
%GETFUN   Call the FUN constructor.

% If the interval is very small then skip adaptation and treat OP as a constant:
if ( diff(dom) < 4*1e-14*data.hscale && ~isnumeric(op) )
    op = op(mean(dom));
end

% Bolt domain information onto the data structure.
data.domain = dom;

% Call the FUN constructor:
g = fun.constructor(op, data, pref);

% See if the construction was happy:
ishappy = get(g, 'ishappy');

% Update the vertical scale:
vscale = max([data.vscale, get(g, 'vscale')]);

end

%%%%%%%%%%%%%%%%%%%%%%%%%%%%%% GETSINGINFO %%%%%%%%%%%%%%%%%%%%%%%%%%%%%%%%%%%%%

function data = getSingInfo(exps, singTypes, kk, data)
% Place information about the singularity type in the data structure.
if ( ~isempty(exps) )
    data.exponents = exps(kk);
end
if ( ~isempty(singTypes) )
    data.singType = singTypes(kk);
end
end<|MERGE_RESOLUTION|>--- conflicted
+++ resolved
@@ -213,11 +213,7 @@
         if ( isempty(exps) || ~any(exps(2*k-1:2*k)) )  % no exponents
             forHandle = funs{k}.mapping.For;
             opkDetectEdge = @(x) opk(forHandle(x));
-<<<<<<< HEAD
             forDer = funs{k}.mapping.Der;
-=======
-            forDer = funs{k}.mapping.der;
->>>>>>> dd1fa685
             edge = chebfun.detectEdge(opkDetectEdge, [-1+eps, 1-eps], ...
                 data.vscale, data.hscale, forDer);
             edge = forHandle(edge);
@@ -225,11 +221,7 @@
             forHandle = funs{k}.mapping.For;
             opkDetectEdge = @(x) opk(forHandle(x)).* ...
                 ((x + 1).^exps(2*k - 1) .* (1 - x).^exps(2*k));
-<<<<<<< HEAD
             forDer = funs{k}.mapping.Der;
-=======
-            forDer = funs{k}.mapping.der;
->>>>>>> dd1fa685
             edge = chebfun.detectEdge(opkDetectEdge, [-1+eps, 1-eps], ...
                 data.vscale, data.hscale, forDer);
             edge = forHandle(edge);
@@ -253,8 +245,7 @@
     end
     
     % Try to obtain happy child FUN objects on each new subinterval:
-    [childLeft, happyLeft, data.vscale] = ...
-        getFun(opk, [a, edge], data, pref);
+    [childLeft, happyLeft, data.vscale] = getFun(opk, [a, edge], data, pref);
     
     % For the case where vscale is Inf due to blowup in the interior of the
     % domain:

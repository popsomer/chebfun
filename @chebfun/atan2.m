--- conflicted
+++ resolved
@@ -88,17 +88,10 @@
 %% Compose:
 % Do the composition:
 p = compose(x, @(x, y) atan2(y, x), y, pref);
-<<<<<<< HEAD
 
 % Sort out the new point values:
-% [TODO] Make sure that the following makes sense
-=======
-% Sort out the new impulses:
->>>>>>> 7712d8ee
 if ( ~isempty(r) )
-    % Set impulses to zero if x(r) = y(r) = 0:
-    %idx = ((abs(x.impulses(:,:,1)) < tol) & (abs(y.impulses(:,:,1)) < tol));
-    %p.impulses(idx,1,1) = 0;
+    % Set point values to zero if x(r) = y(r) = 0:
     idx = ((abs(x.pointValues) < tol) & (abs(y.pointValues) < tol));
     p.pointValues(idx) = 0;
 end

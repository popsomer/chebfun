function f = mtimes(f, g)
<<<<<<< HEAD
%*   Chebfun multiplication.
=======
%*   CHEBFUN multiplication.
>>>>>>> 2d732e2c
%   F.*G multiplies the CHEBFUN objects F and G or a CHEBFUN by a scalar if
%   either F or G is a scalar.

if ( ~isa(f, 'chebfun') )   % ??? * CHEBFUN

    % Ensure CHEBFUN is the first input:
    f = times(g, f);

elseif ( isempty(g) )       % CHEBFUN * []

    f = [];
    
elseif ( isnumeric(g) )     % CHEBFUN * double

<<<<<<< HEAD
    % Loop over the FUNs:
=======
elseif ( isnumeric(g) )     % CHEBFUN * double

    % Loop over the funs:
>>>>>>> 2d732e2c
    for k = 1:numel(f.funs)
        f.funs{k} = mtimes(f.funs{k}, g);
    end

    % Multiply the impulses:
    f.impulses = f.impulses * g;

elseif ( ~isa(g, 'chebfun') )

    error('CHEBFUN:times:unknown', ...
        'Undefined function ''mtimes'' for input arguments of type %s and %s.', ...
        class(f), class(g));
<<<<<<< HEAD
    
=======
>>>>>>> 2d732e2c
else                        % CHEBFUN' * CHEBFUN

    if ( size(f, 1) ~= size(g, 2) )
        if ( (~isTransposed(f) && (size(f, 2) == size(g, 2))) || ...
             (isTransposed(f) && (size(f, 1) == size(g, 1))) )
            error('CHEBFUN:times:dims', ...
<<<<<<< HEAD
                'Matrix dimensions must agree. Use f.*g to multiply two CHEBFUN objects.');
=======
                ['Matrix dimensions must agree. Use f.*g to multiply ' ...
                 'two chebfun objects.']);
>>>>>>> 2d732e2c
        else
            error('CHEBFUN:times:dims', ...
                'Matrix dimensions must agree.');
        end
    end

    % Overlap:
    [f, g] = overlap(f, g);
    
    % Compute the inner product:
    S = 0;
    for k = 1:numel(f.funs)
        S = S + innerProduct(f.funs{k}, g.funs{k});
    end
    
    % Output in f:
    f = S;

end

end<|MERGE_RESOLUTION|>--- conflicted
+++ resolved
@@ -1,9 +1,5 @@
 function f = mtimes(f, g)
-<<<<<<< HEAD
-%*   Chebfun multiplication.
-=======
 %*   CHEBFUN multiplication.
->>>>>>> 2d732e2c
 %   F.*G multiplies the CHEBFUN objects F and G or a CHEBFUN by a scalar if
 %   either F or G is a scalar.
 
@@ -18,13 +14,7 @@
     
 elseif ( isnumeric(g) )     % CHEBFUN * double
 
-<<<<<<< HEAD
     % Loop over the FUNs:
-=======
-elseif ( isnumeric(g) )     % CHEBFUN * double
-
-    % Loop over the funs:
->>>>>>> 2d732e2c
     for k = 1:numel(f.funs)
         f.funs{k} = mtimes(f.funs{k}, g);
     end
@@ -35,24 +25,16 @@
 elseif ( ~isa(g, 'chebfun') )
 
     error('CHEBFUN:times:unknown', ...
-        'Undefined function ''mtimes'' for input arguments of type %s and %s.', ...
-        class(f), class(g));
-<<<<<<< HEAD
-    
-=======
->>>>>>> 2d732e2c
+          ['Undefined function ''mtimes'' for input arguments of type '] ...
+          ['%s and %s.'], class(f), class(g));
 else                        % CHEBFUN' * CHEBFUN
 
     if ( size(f, 1) ~= size(g, 2) )
         if ( (~isTransposed(f) && (size(f, 2) == size(g, 2))) || ...
              (isTransposed(f) && (size(f, 1) == size(g, 1))) )
             error('CHEBFUN:times:dims', ...
-<<<<<<< HEAD
-                'Matrix dimensions must agree. Use f.*g to multiply two CHEBFUN objects.');
-=======
                 ['Matrix dimensions must agree. Use f.*g to multiply ' ...
                  'two chebfun objects.']);
->>>>>>> 2d732e2c
         else
             error('CHEBFUN:times:dims', ...
                 'Matrix dimensions must agree.');

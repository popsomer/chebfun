function data = plotData(f, g, h)
%PLOTDATA   Useful data values for plotting a CHEBFUN object.
%   OUT = PLOTDATA(F) returns a struct containing data that can be used for
%   plotting F. In particular, DATA.xLine and DATA.yLine are for plotting smooth
%   curves (usually passed to plot with '-'), DATA.xPoints and DATA.yPoints
%   contain the (x, F(x)) data used to represent F, and DATA.xJumps and
%   DATA.yJumps are the linear connections between discontinuous pieces.
%
%   OUT = PLOTDATA(F, G) is similar, but for plots of the form PLOT(F, G). (Note
%   that F and G are assumed to be real-valued CHEBFUN objects). Here OUT.xLine,
%   OUT.xPoints, and OUT.xJumps contain the data relating to F, and OUT.yLine,
%   OUT.yPoints, OUT.yJumps the data relating to G.
%
%   OUT(F, G, H) returns data for plots of the form PLOT3(F, G, H), where F, G,
%   and H are real-valued CHEBFUN objects. In this case, the OUT also contains
%   the fields zLine, zPoints, and zJumps, which contain the plotting data
%   relating to H
%
% See also PLOT, PLOT3.

% Copyright 2013 by The University of Oxford and The Chebfun Developers.
% See http://www.chebfun.org/ for Chebfun information.

% Initialise the output structure:
data = struct('xLine', [], 'yLine', [], 'xPoints', [], 'yPoints', [], ...
    'xJumps', [], 'yJumps', [], 'yLim', []);

% Initialize the variable INTERVAL:
interval = [];

if ( nargin == 1 || ( ( nargin == 2 ) && ( isnumeric(g) ) ) )
    % PLOT(F)
    
<<<<<<< HEAD
=======
    % Grab the interval:
    if ( ~isempty(g) )
        interval = g;
    end
    
    % Overhead:
    nFuns = numel(f.funs);
    ymax = zeros(1,nFuns);
    ymin = zeros(1,nFuns);

>>>>>>> 8e7bb0a2
    % Loop over each FUN for Line and Points data:
    for k = 1:nFuns
        % Get the data from the FUN:
        dataNew = plotData(f.funs{k});
        myNaN = NaN(1, size(dataNew.yLine, 2)); % Array of NaNs.
        
        if ( k == 1 )
            dataNew.xJumps(1) = [];
            dataNew.yJumps(1,:) = [];
        end
        
        if ( k == nFuns )
            dataNew.xJumps(end) = [];
            dataNew.yJumps(end,:) = [];
        end
        
        if ( any( ~isreal( dataNew.yLine ) ) )
            % Deal with complex-valued functions:
            
            % Assign x to be the real part, and y to be the imaginary part:
            dataNew.xLine = real(dataNew.yLine);
            dataNew.yLine = imag(dataNew.yLine);
            dataNew.xPoints = real(dataNew.yPoints);
            dataNew.yPoints = imag(dataNew.yPoints);
            dataNew.xJumps = real(dataNew.yJumps);
            dataNew.yJumps = imag(dataNew.yJumps);
            
        elseif ( ~isempty(interval) && size(dataNew.xLine, 2) == 1 ...
                && ( ( f.funs{k}.domain(1) < interval(1) ) || ...
                ( interval(2) < f.funs{k}.domain(2) ) ) )
            
            % Deal with 'interval' flag.
            idx = dataNew.xLine < interval(1) | dataNew.xLine > interval(end);
            dataNew.xLine(idx) = [];
            dataNew.yLine(idx,:) = [];
            idx = dataNew.xPoints < interval(1) | dataNew.xPoints > interval(end);
            dataNew.xPoints(idx) = [];
            dataNew.yPoints(idx,:) = [];
            idx = dataNew.xJumps < interval(1) | dataNew.xJumps > interval(end);
            dataNew.xJumps(idx) = [];
            dataNew.yJumps(idx,:) = [];
        end
        
        % Insert a NaN (or array of NaNs) and append new data to array:
        data.xLine = [data.xLine ; NaN ; dataNew.xLine];
        data.yLine = [data.yLine ; myNaN ; dataNew.yLine];
        data.xPoints = [data.xPoints ; NaN ; dataNew.xPoints];
        data.yPoints = [data.yPoints ; myNaN ; dataNew.yPoints];
<<<<<<< HEAD
    end
    
    % Return NaNs if there are no jumps:
    data.xJumps = NaN;
    data.yJumps = myNaN;
    
    % Loop over each FUN for Jumps data:
    for k = 1:(numel(f.funs) - 1)
        data.xJumps = [data.xJumps ; NaN ; f.funs{k}.domain(2) ; ...
            f.funs{k+1}.domain(1)];
        data.yJumps = [data.yJumps ; myNaN ; get(f.funs{k}, 'rval') ; ...
            get(f.funs{k+1}, 'lval')];
    end
    
elseif ( nargin == 2 )
    
    % PLOT(F, G)
=======
        data.xJumps = [data.xJumps ; dataNew.xJumps];
        data.yJumps = [data.yJumps ; dataNew.yJumps];
        
        % If any of the boundary values is positively infinite, then set the
        % ylim for this piece to be the minimum of 10 and the largest yLine 
        % data:
        ymax(k) = max(max(dataNew.yLine));
        
        if ( dataNew.yLim(2) == Inf )
            ymax(k) = min(10, ymax(k));
        end
        
        % If any of the boundary values is negatively infinite, then set the
        % ylim for this piece to be the maximum of -10 and the smallest yLine 
        % data:
        ymin(k) = min(min(dataNew.yLine));
        
        if ( dataNew.yLim(1) == -Inf )
            ymin(k) = max(-10, ymin(k)); 
        end

    end
    
    % Take the maximum ymax to be the upper ylim for the entire CHEBFUN, while 
    % take the minimum ymin to be the lower ylim. Then store yLim in data:
    data.yLim = [min(ymin) max(ymax)];

elseif ( nargin == 2 || ( ( nargin == 3 ) && ( isnumeric(h) ) ) )
    % PLOT(F, G)
    
    % Grab the interval:
    if ( ~isempty(h) )
        interval = h;
    end
    
>>>>>>> 8e7bb0a2
    [f, g] = overlap(f, g);

    % Overhead:
    nFuns = numel(f.funs);
    ymax = zeros(1,nFuns);
    ymin = zeros(1,nFuns);
    
    for k = 1:nFuns
        % Get the data from the FUN objects:
        dataNew = plotData(f.funs{k}, g.funs{k});
        
        % Discard the unnecessary jump data:
        if ( k == 1 )
            dataNew.xJumps(1) = [];
            dataNew.yJumps(1,:) = [];
        end
        
        if ( k == nFuns )
            dataNew.xJumps(end) = [];
            dataNew.yJumps(end,:) = [];
        end
        
        if ( ~isempty(interval) && size(dataNew.xLine, 2) == 1 ...
                && ( ( f.funs{k}.domain(1) < interval(1) ) || ...
                ( interval(2) < f.funs{k}.domain(2) ) ) )
            
            % Deal with 'interval' flag.
            idx = dataNew.xLine < interval(1) | dataNew.xLine > interval(end);
            dataNew.xLine(idx) = [];
            dataNew.yLine(idx,:) = [];
            idx = dataNew.xPoints < interval(1) | dataNew.xPoints > interval(end);
            dataNew.xPoints(idx) = [];
            dataNew.yPoints(idx,:) = [];
            idx = dataNew.xJumps < interval(1) | dataNew.xJumps > interval(end);
            dataNew.xJumps(idx) = [];
            dataNew.yJumps(idx,:) = [];
        end

        % Array of NaNs:
        myNaN = NaN(1, size(dataNew.yLine, 2)); 
        
        % Insert a NaN (or array of NaNs) and append new data to array:
        data.xLine = [data.xLine ; myNaN ; dataNew.xLine];
        data.yLine = [data.yLine ; myNaN ; dataNew.yLine];
        data.xPoints = [data.xPoints ; myNaN ; dataNew.xPoints];
        data.yPoints = [data.yPoints ; myNaN ; dataNew.yPoints];
        data.xJumps = [data.xJumps ; dataNew.xJumps];
        data.yJumps = [data.yJumps ; dataNew.yJumps];
    end
    
<<<<<<< HEAD
    % Return NaNs if there are no jumps:
    data.xJumps = NaN;
    data.yJumps = myNaN;
    
    % Loop over each FUN for Jumps data:
    for k = 1:(numel(f.funs) - 1)
        % Append [oldData, NaN, rval_k, lval_{k+1}]:
        data.xJumps = [data.xJumps ; myNaN ; get(f.funs{k}, 'rval') ; ...
            get(f.funs{k+1}, 'lval')];
        data.yJumps = [data.yJumps ; myNaN ; get(g.funs{k}, 'rval') ; ...
            get(g.funs{k+1}, 'lval')];
    end
    
=======
    % If any of the boundary values is positively infinite, then set the
    % ylim for this piece to be 10:
    ymax(k) = max(max(dataNew.yLine));
    
    if ( dataNew.yLim(2) == Inf )
        ymax(k) = min(10, ymax(k));
    end
    
    % If any of the boundary values is negatively infinite, then set the
    % ylim for this piece to be -10:
    ymin(k) = min(min(dataNew.yLine));
    
    if ( dataNew.yLim(1) == -Inf )
        ymin(k) = max(-10, ymin(k));
    end
    
    % Store ylim:
    data.yLim = [min(ymin) max(ymax)];
    
>>>>>>> 8e7bb0a2
else
    % PLOT(F, G, H)
    
    % Initialise z storage:
    data.zLine = [];
    data.zPoints = [];
    data.zJumps = [];
    
    % [TODO]: Fix this once OVERLAP() is implemented.
    if ( any( f.domain ~= g.domain ) )
        [f, g] = overlap(f, g);
    end
    
    if ( any( g.domain ~= h.domain ) )
        [g, h] = overlap(g, h);
        [h, f] = overlap(h, f);
    end
    
    % Loop over each FUN for Line and Points data:
    nFuns = numel(f.funs);
    for k = 1:nFuns
        % Get the data from the FUN objects:
        dataNew = plotData(f.funs{k}, g.funs{k}, h.funs{k});
        myNaN = NaN(1, size(dataNew.yLine, 2)); % Array of NaNs.
        % Insert a NaN (or array of NaNs) and append new data to array:
        data.xLine = [data.xLine ; myNaN ; dataNew.xLine];
        data.yLine = [data.yLine ; myNaN ; dataNew.yLine];
        data.zLine = [data.zLine ; myNaN ; dataNew.zLine];
        data.xPoints = [data.xPoints ; myNaN ; dataNew.xPoints];
        data.yPoints = [data.yPoints ; myNaN ; dataNew.yPoints];
        data.zPoints = [data.zPoints ; myNaN ; dataNew.zPoints];
    end
    
    % Return NaNs if there are no jumps:
    data.xJumps = NaN;
    data.yJumps = myNaN;
    
    % Loop over each FUN for Jumps data:
    for k = 1:(nFuns - 1)
        % Append [oldData, NaN, rval_k, lval_{k+1}]:
        data.xJumps = [data.xJumps ; myNaN ; get(f.funs{k}, 'rval') ; ...
            get(f.funs{k+1}, 'lval')];
        data.yJumps = [data.yJumps ; myNaN ; get(g.funs{k}, 'rval') ; ...
            get(g.funs{k+1}, 'lval')];
        data.zJumps = [data.zJumps ; myNaN ; get(h.funs{k}, 'rval') ; ...
            get(h.funs{k+1}, 'lval')];
    end
    
end

<<<<<<< HEAD

=======
>>>>>>> 8e7bb0a2
end<|MERGE_RESOLUTION|>--- conflicted
+++ resolved
@@ -31,8 +31,6 @@
 if ( nargin == 1 || ( ( nargin == 2 ) && ( isnumeric(g) ) ) )
     % PLOT(F)
     
-<<<<<<< HEAD
-=======
     % Grab the interval:
     if ( ~isempty(g) )
         interval = g;
@@ -43,7 +41,6 @@
     ymax = zeros(1,nFuns);
     ymin = zeros(1,nFuns);
 
->>>>>>> 8e7bb0a2
     % Loop over each FUN for Line and Points data:
     for k = 1:nFuns
         % Get the data from the FUN:
@@ -92,25 +89,6 @@
         data.yLine = [data.yLine ; myNaN ; dataNew.yLine];
         data.xPoints = [data.xPoints ; NaN ; dataNew.xPoints];
         data.yPoints = [data.yPoints ; myNaN ; dataNew.yPoints];
-<<<<<<< HEAD
-    end
-    
-    % Return NaNs if there are no jumps:
-    data.xJumps = NaN;
-    data.yJumps = myNaN;
-    
-    % Loop over each FUN for Jumps data:
-    for k = 1:(numel(f.funs) - 1)
-        data.xJumps = [data.xJumps ; NaN ; f.funs{k}.domain(2) ; ...
-            f.funs{k+1}.domain(1)];
-        data.yJumps = [data.yJumps ; myNaN ; get(f.funs{k}, 'rval') ; ...
-            get(f.funs{k+1}, 'lval')];
-    end
-    
-elseif ( nargin == 2 )
-    
-    % PLOT(F, G)
-=======
         data.xJumps = [data.xJumps ; dataNew.xJumps];
         data.yJumps = [data.yJumps ; dataNew.yJumps];
         
@@ -146,7 +124,6 @@
         interval = h;
     end
     
->>>>>>> 8e7bb0a2
     [f, g] = overlap(f, g);
 
     % Overhead:
@@ -197,21 +174,6 @@
         data.yJumps = [data.yJumps ; dataNew.yJumps];
     end
     
-<<<<<<< HEAD
-    % Return NaNs if there are no jumps:
-    data.xJumps = NaN;
-    data.yJumps = myNaN;
-    
-    % Loop over each FUN for Jumps data:
-    for k = 1:(numel(f.funs) - 1)
-        % Append [oldData, NaN, rval_k, lval_{k+1}]:
-        data.xJumps = [data.xJumps ; myNaN ; get(f.funs{k}, 'rval') ; ...
-            get(f.funs{k+1}, 'lval')];
-        data.yJumps = [data.yJumps ; myNaN ; get(g.funs{k}, 'rval') ; ...
-            get(g.funs{k+1}, 'lval')];
-    end
-    
-=======
     % If any of the boundary values is positively infinite, then set the
     % ylim for this piece to be 10:
     ymax(k) = max(max(dataNew.yLine));
@@ -231,7 +193,6 @@
     % Store ylim:
     data.yLim = [min(ymin) max(ymax)];
     
->>>>>>> 8e7bb0a2
 else
     % PLOT(F, G, H)
     
@@ -282,8 +243,4 @@
     
 end
 
-<<<<<<< HEAD
-
-=======
->>>>>>> 8e7bb0a2
 end
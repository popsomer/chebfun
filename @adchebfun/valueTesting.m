--- conflicted
+++ resolved
@@ -1,13 +1,8 @@
-<<<<<<< HEAD
 function [err, lin] = valueTesting(f, numOut)
 %VALUETESTING  Test that ADCHEBFUN is calling the correct method for the
 %   function part of the methods.
 %
 % ERR = VALUETESTING(F, NUMOUT)  Test that ADCHEBFUN is calling the correct
-=======
-function err = valueTesting(f, numOut)
-%ERR = VALUETESTING(F, NUMOUT)   Test that ADCHEBFUN is calling the correct
->>>>>>> ec7f2871
 %   method for the function part of the methods.
 %
 % Here, the inputs are:

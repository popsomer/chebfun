function [err, time] = spincomp(S, N, dt, pref)
%SPINCOMP  Compare time-stepping schemes.
%   SPINCOMP(S, N, DT, PREF) compares the time-stepping listed in PREF.SCHEME
%   applied to the PDE specified by the SPINOPERATOR S using a fixed number N of 
%   grid points and several different time-steps stored in DT. The results are 
%   shown in a pair of log-log plots. Note that PREF is a SPINPREFERENCE object,
%   i.e., a SPINPREF/SPINPREF2/SPINPREF3/SPINPREFSPHERE object, and that S can
%   S can be SPINOP/SPINOP2/SPINOP3/SPINOPSPHERE object. 
%
%   [ERR, TIME] = SPINCOMP(S, N, DT, PREF) returns the errors and the computer
%   times. 
%
% Example 1: Compare the ETDRK schemes for 1D Kuramoto-Sivashinsky equation
%
%   dom = [0 32*pi]; tspan = [0 30];
%   u0 = chebfun('cos(x/16).*(1 + sin(x/16))',dom,'trig');
%   S = spinop('KS');
%   S.init = u0; S.tspan = tspan;
%   N = 256; dt = [1, 5e-1, 2e-1, 1e-1, 5e-2, 2e-2];
%   pref = spinpref;
%   pref.scheme = {'etdrk4', 'exprk5s8', 'krogstad', 'friedli', ...
%      'hochbruck-ostermann', 'minchev', 'strehmel-weiner'};
%   spincomp(S, N, dt, pref);
%
% Example 2: Compare the PREDICTOR-CORRECTOR schemes for 2D Gray-Scott equations
%
<<<<<<< HEAD
%    G = 1.25; dom = G*[0 1 0 1]; tspan = [0 30];
%    u01 = chebfun2(@(x,y) 1-exp(-150*((x-G/2).^2 + (y-G/2).^2)), dom, 'trig');
%    u02 = chebfun2(@(x,y) exp(-150*((x-G/2).^2 + 2*(y-G/2).^2)), dom, 'trig');
%    u0 = chebmatrix(u01);
%    u0(2,1) = u02;
%    pref = spinpref2;
%    pref.dt = [1, 5e-1, 2e-1, 1e-1, 5e-2, 2e-2];
%    pref.scheme = {'pec423', 'pecec433', 'pec524', 'pecec534', 'pec625', ...
%       'pecec635', 'pec726', 'pecec736'};
%    pref.N = 128;
%    spincomp('GS', tspan, u0, pref)
=======
%   G = 1.25; dom = G*[0 1 0 1]; tspan = [0 10];
%   u01 = chebfun2(@(x,y) 1-exp(-150*((x-G/2).^2 + (y-G/2).^2)), dom, 'trig');
%   u02 = chebfun2(@(x,y) exp(-150*((x-G/2).^2 + 2*(y-G/2).^2)), dom, 'trig');
%   u0 = chebmatrix(u01);
%   u0(2,1) = u02;
%   S = spinop2('gs2'); S.init = u0; S.tspan = tspan;
%   N = 128; dt = [1, 5e-1, 2e-1, 5e-2, 2e-2];
%   pref = spinpref2;
%   pref.scheme = {'pec423', 'pecec433', 'pec524', 'pecec534', 'pec625', ...
%      'pecec635', 'pec726', 'pecec736'};
%   spincomp(S, N, dt, pref);
>>>>>>> 64ae50b5
%
% See also SPINOP, SPINOP2, SPINOP3, SPINOPSPHERE, SPINSCHEME.
%
% Copyright 2017 by The University of Oxford and The Chebfun Developers.
% See http://www.chebfun.org/ for Chebfun information.

% Get the schemes:
schemes = pref.scheme;
nSchemes = length(schemes);

% Get the time-steps:
timesteps = dt;
nTimesteps = length(timesteps);

% Convert the initial conditiona to a CHEBMATRIX:
u0 = S.init;
if ( isa(u0, 'chebfun') == 1 || isa(u0, 'chebfun2') == 1 || ...
    isa(u0, 'chebfun3') == 1)
    u0 = chebmatrix(u0);
elseif ( isa(u0, 'chebfun2v') == 1 || isa(u0, 'chebfun3v') == 1 )
    temp = chebmatrix(u0(1));
    for k = 2:size(u0, 1)
        temp(k,1) = u0(k);
    end
    u0 = temp;
end
nVars = length(u0);

% Create a grid to compare exact and computed solutions:
dom = u0{1}.domain;
xx = trigpts(32, dom);
if ( isa(u0{1}, 'chebfun') == 1 )
    dim = 1;
elseif ( isa(u0{1}, 'chebfun2') == 1 )
    dim = 2;
    [xx, yy] = meshgrid(xx);
elseif ( isa(u0{1}, 'chebfun3') == 1 )
    dim = 3;
    [xx, yy, zz] = meshgrid(xx);
end
    
% First, estimate the exact solution using a very small time step (half the 
% smallest time-step) and with PECEC736 (7th-order multistep scheme):
if ( isa(pref, 'spinpref') == 1 )
    prefu = spinpref();
elseif ( isa(pref, 'spinpref2') == 1 )
    prefu = spinpref2();
elseif ( isa(pref, 'spinpref3') == 1 )
    prefu = spinpref3();
end
prefu.scheme = 'pecec736';
prefu.plot = 'off';
prefu.M = pref.M;
uexact = spinoperator.solvepde(S, N, min(timesteps)/2, prefu);
if ( isa(uexact, 'chebmatrix') == 0 )
    uexact = chebmatrix(uexact);
end

% Scale (i.e., maximum amplitude) of the exact solution:
scale = 0;
for i = 1:nVars
    if ( dim == 1 )
        scale = max(scale, max(abs(uexact{i}(xx))));
    elseif( dim == 2 )
        scale = max(scale, max(max(abs(uexact{i}(xx,yy)))));
    elseif ( dim == 3 )
        scale = max(scale, max(max(max(abs(uexact{i}(xx,yy,zz))))));
    end
end

% Second, compute solutions for different schemes and time-steps:
err = zeros(nTimesteps, nSchemes);
time = zeros(nTimesteps, nSchemes);
for k = 1:nTimesteps
    for l = 1:nSchemes
        prefu.scheme = schemes{l};
        [u, ~, t] = spinoperator.solvepde(S, N, timesteps(k), prefu); 
        time(k,l) = t;
        if ( isa(u, 'chebmatrix') == 0 )
            u = chebmatrix(u);
        end
        isNan = isNanTest(u, dim);
        if ( isNan == 1 )
            err(k,l) = NaN;
        else
            for i = 1:nVars
                if ( dim == 1 )
                    temp = abs(u{i}(xx) - uexact{i}(xx));
                elseif( dim == 2 )
                    temp = abs(u{i}(xx,yy) - uexact{i}(xx,yy));
                elseif ( dim == 3 )
                    temp = abs(u{i}(xx,yy,zz) - uexact{i}(xx,yy,zz));
                end
                temp = max(temp(:));
                err(k,l) = max(err(k,l), temp);
            end
        end
    end
end
err = err/scale; % Relative error
tspan = S.tspan;
TF = tspan(end);
timesteps = timesteps/TF; % Relative time-steps

% Plot Accuarcy vs time-step:
figure, subplot(1, 2, 1)
labels = cell(nSchemes, 1);
for l = 1:nSchemes
    labels{l} = schemes{l};
    if ( l > 1 )
        hold on
    end
    if ( l < 8 )
        loglog(timesteps, err(:, l), '.-', 'linewidth', 2, 'markersize', 30)
    elseif ( l < 15 )
        loglog(timesteps, err(:, l), 'x-', 'linewidth', 2, 'markersize', 10)
    else
        loglog(timesteps, err(:, l), 'o-', 'linewidth', 2, 'markersize', 10)
    end
end
left = 10^floor(log10(min(timesteps)));
right = 10^ceil(log10(max(timesteps)));
down = max(min(1e-10, 10^floor(log10(min(err(:))))), 1e-12);
up = min(max(1e0, 10^ceil(log10(max(err(:))))), 1e2);
set(gca, 'fontsize', 16), axis([left right down up])
xlabel('Relative time-step'), ylabel(sprintf('Relative error at t = %.3f', TF))
legend(labels, 'Location', 'NorthWest')

% Plot Accuarcy vs computer time:
subplot(1, 2, 2)
for l = 1:nSchemes
    if ( l > 1 )
        hold on
    end
    if ( l < 8 )
        loglog(time(:,l), err(:, l), '.-', 'linewidth', 2, 'markersize', 30)
   elseif ( l < 15 )
        loglog(time(:,l), err(:, l), 'x-', 'linewidth', 2, 'markersize', 10)
    else
        loglog(time(:,l), err(:, l), 'o-', 'linewidth', 2, 'markersize', 10)
    end
end
left = 10^(floor(log10(min(min(time)))));
right = 10^(ceil(log10(max(max(time)))));
set(gca, 'fontsize', 16), axis([left right down up])
xlabel('Computer time (s)'), ylabel(sprintf('Relative error at t = %.3f', TF))
legend(labels, 'Location', 'NorthEast')

end

function out = isNanTest(u, dim)

B = u.blocks;
if ( dim == 1 )
    out = any(cell2mat(cellfun(@(C) isnan(C), B, 'UniformOutput', 0))); 
elseif ( dim == 2 )
    out = any(cell2mat(cellfun(@(C) isnan(C.cols), B, 'UniformOutput', 0))); 
    out = out || ...
        any(cell2mat(cellfun(@(C) isnan(C.rows), B, 'UniformOutput', 0))); 
elseif ( dim == 3 )
    out = any(cell2mat(cellfun(@(C) isnan(C.cols), B, 'UniformOutput', 0))); 
    out = out || ...
        any(cell2mat(cellfun(@(C) isnan(C.rows), B, 'UniformOutput', 0))); 
    out = out || ...
        any(cell2mat(cellfun(@(C) isnan(C.tubes), B, 'UniformOutput', 0))); 
end

end<|MERGE_RESOLUTION|>--- conflicted
+++ resolved
@@ -24,31 +24,17 @@
 %
 % Example 2: Compare the PREDICTOR-CORRECTOR schemes for 2D Gray-Scott equations
 %
-<<<<<<< HEAD
-%    G = 1.25; dom = G*[0 1 0 1]; tspan = [0 30];
-%    u01 = chebfun2(@(x,y) 1-exp(-150*((x-G/2).^2 + (y-G/2).^2)), dom, 'trig');
-%    u02 = chebfun2(@(x,y) exp(-150*((x-G/2).^2 + 2*(y-G/2).^2)), dom, 'trig');
-%    u0 = chebmatrix(u01);
-%    u0(2,1) = u02;
-%    pref = spinpref2;
-%    pref.dt = [1, 5e-1, 2e-1, 1e-1, 5e-2, 2e-2];
-%    pref.scheme = {'pec423', 'pecec433', 'pec524', 'pecec534', 'pec625', ...
-%       'pecec635', 'pec726', 'pecec736'};
-%    pref.N = 128;
-%    spincomp('GS', tspan, u0, pref)
-=======
 %   G = 1.25; dom = G*[0 1 0 1]; tspan = [0 10];
 %   u01 = chebfun2(@(x,y) 1-exp(-150*((x-G/2).^2 + (y-G/2).^2)), dom, 'trig');
 %   u02 = chebfun2(@(x,y) exp(-150*((x-G/2).^2 + 2*(y-G/2).^2)), dom, 'trig');
 %   u0 = chebmatrix(u01);
 %   u0(2,1) = u02;
-%   S = spinop2('gs2'); S.init = u0; S.tspan = tspan;
+%   S = spinop2('GS'); S.init = u0; S.tspan = tspan;
 %   N = 128; dt = [1, 5e-1, 2e-1, 5e-2, 2e-2];
 %   pref = spinpref2;
 %   pref.scheme = {'pec423', 'pecec433', 'pec524', 'pecec534', 'pec625', ...
 %      'pecec635', 'pec726', 'pecec736'};
 %   spincomp(S, N, dt, pref);
->>>>>>> 64ae50b5
 %
 % See also SPINOP, SPINOP2, SPINOP3, SPINOPSPHERE, SPINSCHEME.
 %

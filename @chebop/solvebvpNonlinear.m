--- conflicted
+++ resolved
@@ -313,16 +313,6 @@
 
 % Evaluate and linearise the remaining constraints:
 if ( ~isempty(N.bc) )
-<<<<<<< HEAD
-    if (~strcmp(N.bc, 'periodic') )
-        % Evaluate. The output, BCU, will be a vector.
-        bcU = N.bc(x, uBlocks{:});
-        bcNorm = bcNorm + norm(bcU, 2).^2;
-    else
-        bcNorm = 0;
-    end
-=======
-    
     % Periodic case. 
     if ( isa(N.bc, 'char') && strcmpi(N.bc, 'periodic') )
         bcU = 0;
@@ -344,8 +334,6 @@
         bcU = N.bc(x, uBlocks{:});
         bcNorm = bcNorm + norm(bcU, 2).^2;
     end
-    
->>>>>>> 5c7cd107
 end
 
 bcNorm = sqrt(bcNorm);

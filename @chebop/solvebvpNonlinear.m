--- conflicted
+++ resolved
@@ -318,13 +318,8 @@
 disc = pref.discretization();
 tech = disc.returnTech();
 techUsed = tech();
-<<<<<<< HEAD
-if ( ~isempty(N.bc) || isPeriodicTech(techUsed) )
-    
-=======
 
 if ( ~isempty(N.bc) || isequal(pref.discretization, @trigcolloc) )
->>>>>>> 1b9cafc6
     % Periodic case. 
     if ( (isa(N.bc, 'char') && strcmpi(N.bc, 'periodic')) || ...
             isPeriodicTech(techUsed) )

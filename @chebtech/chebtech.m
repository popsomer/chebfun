--- conflicted
+++ resolved
@@ -264,17 +264,13 @@
         % Absolute value of a CHEBTECH. (f should have no zeros in its domain)
         f = abs(f, pref)
 
-<<<<<<< HEAD
         % CHEBTECH logical AND.
         h = and(f, g)
 
         % True if any element of a CHEBTECH is a nonzero number, ignoring NaN.
         a = any(f, dim)
 
-        % Convert an array of CHEBTECH objects into a array-valued CHEBTECH.
-=======
         % Convert an array of CHEBTECH objects into an array-valued CHEBTECH.
->>>>>>> 4659ec40
         f = cell2mat(f)
 
         % Plot (semilogy) the Chebyshev coefficients of a CHEBTECH object.

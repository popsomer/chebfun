--- conflicted
+++ resolved
@@ -1,126 +1,122 @@
-classdef chebDiscretization 
-%CHEBDISCRETIZATION    Convert a chebmatrix or linop to discrete form.
-%   This class is not called directly by the end user. 
-%
-% See also COLLOC, ULTRAS.
-
-%  Copyright 2014 by The University of Oxford and The Chebfun Developers.
-%  See http://www.chebfun.org/ for Chebfun information.
-
-%%%%%%%%%%%%%%%%%%%%%%%%%%%%%%%%%%%%%%%%%%%%%%%%%%%%%%%%%%%%%%%%%%%%%%%%%%%%%%%%
-% DEVELOPER NOTE:
-%   Objects of this class store a source (either a CHEBMATRIX or a LINOP),
-%   domain, and dimension (vector of discretization lengths). In other words,
-%   they have a CHEBMATRIX or LINOP object, which represent an abstract linear
-%   operator (with or without constraints). Most importantly, objects of types
-%   of concrete implementation of CHEBDISCRETIZATION are able to instantianate
-%   themselves to a matrix corresponding to discretization of the operator on a
-%   Chebyshev grid. Objects of this type also have to implement a mldivide
-%   (backslash) method, which yields solution to problems of ODEs.
-%%%%%%%%%%%%%%%%%%%%%%%%%%%%%%%%%%%%%%%%%%%%%%%%%%%%%%%%%%%%%%%%%%%%%%%%%%%%%%%%
-
-    %%%%%%%%%%%%%%%%%%%%%%%%%%%%%%%%%%%%%%%%%%%%%%%%%%%%%%%%%%%%%%%%%%%%%%%
-    %% CLASS PROPERTIES:
-    %%%%%%%%%%%%%%%%%%%%%%%%%%%%%%%%%%%%%%%%%%%%%%%%%%%%%%%%%%%%%%%%%%%%%%%
-    properties ( Access = public )
-        source = []       % linop or chebmatrix to be discretized
-        domain = []       % may generalize that of the source
-        dimension = []    % vector of lengths, one per subinterval
-        dimAdjust = []    % size of the input space relative to disc.dimension
-        projOrder = []    % projection order for rectangularizing
-    end
-        
-    properties ( Dependent = true )
-        numIntervals      % number of intervals in the domain
-    end
-    
-    %%%%%%%%%%%%%%%%%%%%%%%%%%%%%%%%%%%%%%%%%%%%%%%%%%%%%%%%%%%%%%%%%%%%%%%
-    %% CLASS METHODS: (ABSTRACT)
-    %%%%%%%%%%%%%%%%%%%%%%%%%%%%%%%%%%%%%%%%%%%%%%%%%%%%%%%%%%%%%%%%%%%%%%%
-    methods ( Access = public, Abstract = true, Static = false )   
-        
-        % Converts a CHEBFUN into a vector of values (or coefficients,
-        % depending on the implementation). 
-        values = toValues(disc, f)
-        
-        % Converts a vector of values (or coefficients) to a CHEBFUN.
-        f = toFunctionIn(disc, values)
-        
-        % Converts a vector of values (or coefficients) to a CHEBFUN.
-        f = toFunctionOut(disc, values)
-        
-        % Returns a linear system RHS using the designated discretization
-        % parameters.
-        b = rhs(disc, f, varargin)
-        
-        % Reduces (projects) block rows to make space for the constraints.
-        [PA, P, PS] = reduce(disc, blocks)
-        
-    end
-    
-    %%%%%%%%%%%%%%%%%%%%%%%%%%%%%%%%%%%%%%%%%%%%%%%%%%%%%%%%%%%%%%%%%%%%%%%
-    %% STATIC METHODS: (ABSTRACT)
-    %%%%%%%%%%%%%%%%%%%%%%%%%%%%%%%%%%%%%%%%%%%%%%%%%%%%%%%%%%%%%%%%%%%%%%%
-    methods ( Access = public, Abstract = true, Static = true )
-        
-        % Return a vector of desired discretization sizes.
-        dimVals = dimensionValues(pref)
-        
-        % Return the appropriate tech to be used with the discretization.
-        tech = returnTech()
-        
-        % Get dimension adjustment for EXPM.
-<<<<<<< HEAD
-        ExpmDimAdjust = getExpmDimAdjust(L)
-=======
-        expmDimAdjust = getExpmDimAdjust(L)
->>>>>>> ce0fcfda
-        
-    end
-    
-    %%%%%%%%%%%%%%%%%%%%%%%%%%%%%%%%%%%%%%%%%%%%%%%%%%%%%%%%%%%%%%%%%%%%%%%
-    %% STATIC METHODS: (CONCRETE)
-    %%%%%%%%%%%%%%%%%%%%%%%%%%%%%%%%%%%%%%%%%%%%%%%%%%%%%%%%%%%%%%%%%%%%%%%
-    methods ( Access = public, Static = true )
-        
-        % Get dimension adjustment:
-        dimAdjust = getDimAdjust(L)
-        
-        % Get projection order:
-        projOrder = getProjOrder(L)
-        
-    end
-        
-    %%%%%%%%%%%%%%%%%%%%%%%%%%%%%%%%%%%%%%%%%%%%%%%%%%%%%%%%%%%%%%%%%%%%%%%
-    %% METHODS IMPLEMENTED IN THIS FILE:    
-    %%%%%%%%%%%%%%%%%%%%%%%%%%%%%%%%%%%%%%%%%%%%%%%%%%%%%%%%%%%%%%%%%%%%%%%
-    methods
-        
-        function n = get.numIntervals(disc)
-            %NUMINTERVALS   Number of subintervals a CHEBDISCRETIZATION acts on.
-            n = length(disc.domain) - 1;
-        end
-        
-        function t = isempty(disc)
-            %ISEMPTY   Check if source property of a CHEBDISCRETIZATION is empty.
-            t = isempty(disc.source);
-        end
-        
-        function t = isFactored(disc) %#ok<MANU>
-            %ISFACTORED   Check if a factorization of the source already exists.
-            %   This method gives a discretization a chance to overload and store
-            %   matrix factors for the purpose of short-circuiting the linsolve
-            %   process. By default it never happens.
-            t = false;
-        end
-        
-        function [x, disc] = mldivide(disc, A, b)
-            %CHEBDISCRETIZATION.MLDIVIDE
-            %   By default, the solution of a discrete Ax = b uses standard
-            %   backslash. But concrete implementations may overload it.
-            x = A\b;
-        end
-        
-    end        
-    
+classdef chebDiscretization 
+%CHEBDISCRETIZATION    Convert a chebmatrix or linop to discrete form.
+%   This class is not called directly by the end user. 
+%
+% See also COLLOC, ULTRAS.
+
+%  Copyright 2014 by The University of Oxford and The Chebfun Developers.
+%  See http://www.chebfun.org/ for Chebfun information.
+
+%%%%%%%%%%%%%%%%%%%%%%%%%%%%%%%%%%%%%%%%%%%%%%%%%%%%%%%%%%%%%%%%%%%%%%%%%%%%%%%%
+% DEVELOPER NOTE:
+%   Objects of this class store a source (either a CHEBMATRIX or a LINOP),
+%   domain, and dimension (vector of discretization lengths). In other words,
+%   they have a CHEBMATRIX or LINOP object, which represent an abstract linear
+%   operator (with or without constraints). Most importantly, objects of types
+%   of concrete implementation of CHEBDISCRETIZATION are able to instantianate
+%   themselves to a matrix corresponding to discretization of the operator on a
+%   Chebyshev grid. Objects of this type also have to implement a mldivide
+%   (backslash) method, which yields solution to problems of ODEs.
+%%%%%%%%%%%%%%%%%%%%%%%%%%%%%%%%%%%%%%%%%%%%%%%%%%%%%%%%%%%%%%%%%%%%%%%%%%%%%%%%
+
+    %%%%%%%%%%%%%%%%%%%%%%%%%%%%%%%%%%%%%%%%%%%%%%%%%%%%%%%%%%%%%%%%%%%%%%%
+    %% CLASS PROPERTIES:
+    %%%%%%%%%%%%%%%%%%%%%%%%%%%%%%%%%%%%%%%%%%%%%%%%%%%%%%%%%%%%%%%%%%%%%%%
+    properties ( Access = public )
+        source = []       % linop or chebmatrix to be discretized
+        domain = []       % may generalize that of the source
+        dimension = []    % vector of lengths, one per subinterval
+        dimAdjust = []    % size of the input space relative to disc.dimension
+        projOrder = []    % projection order for rectangularizing
+    end
+        
+    properties ( Dependent = true )
+        numIntervals      % number of intervals in the domain
+    end
+    
+    %%%%%%%%%%%%%%%%%%%%%%%%%%%%%%%%%%%%%%%%%%%%%%%%%%%%%%%%%%%%%%%%%%%%%%%
+    %% CLASS METHODS: (ABSTRACT)
+    %%%%%%%%%%%%%%%%%%%%%%%%%%%%%%%%%%%%%%%%%%%%%%%%%%%%%%%%%%%%%%%%%%%%%%%
+    methods ( Access = public, Abstract = true, Static = false )   
+        
+        % Converts a CHEBFUN into a vector of values (or coefficients,
+        % depending on the implementation). 
+        values = toValues(disc, f)
+        
+        % Converts a vector of values (or coefficients) to a CHEBFUN.
+        f = toFunctionIn(disc, values)
+        
+        % Converts a vector of values (or coefficients) to a CHEBFUN.
+        f = toFunctionOut(disc, values)
+        
+        % Returns a linear system RHS using the designated discretization
+        % parameters.
+        b = rhs(disc, f, varargin)
+        
+        % Reduces (projects) block rows to make space for the constraints.
+        [PA, P, PS] = reduce(disc, blocks)
+        
+    end
+    
+    %%%%%%%%%%%%%%%%%%%%%%%%%%%%%%%%%%%%%%%%%%%%%%%%%%%%%%%%%%%%%%%%%%%%%%%
+    %% STATIC METHODS: (ABSTRACT)
+    %%%%%%%%%%%%%%%%%%%%%%%%%%%%%%%%%%%%%%%%%%%%%%%%%%%%%%%%%%%%%%%%%%%%%%%
+    methods ( Access = public, Abstract = true, Static = true )
+        
+        % Return a vector of desired discretization sizes.
+        dimVals = dimensionValues(pref)
+        
+        % Return the appropriate tech to be used with the discretization.
+        tech = returnTech()
+        
+        % Get dimension adjustment for EXPM.
+        expmDimAdjust = getExpmDimAdjust(L)
+        
+    end
+    
+    %%%%%%%%%%%%%%%%%%%%%%%%%%%%%%%%%%%%%%%%%%%%%%%%%%%%%%%%%%%%%%%%%%%%%%%
+    %% STATIC METHODS: (CONCRETE)
+    %%%%%%%%%%%%%%%%%%%%%%%%%%%%%%%%%%%%%%%%%%%%%%%%%%%%%%%%%%%%%%%%%%%%%%%
+    methods ( Access = public, Static = true )
+        
+        % Get dimension adjustment:
+        dimAdjust = getDimAdjust(L)
+        
+        % Get projection order:
+        projOrder = getProjOrder(L)
+        
+    end
+        
+    %%%%%%%%%%%%%%%%%%%%%%%%%%%%%%%%%%%%%%%%%%%%%%%%%%%%%%%%%%%%%%%%%%%%%%%
+    %% METHODS IMPLEMENTED IN THIS FILE:    
+    %%%%%%%%%%%%%%%%%%%%%%%%%%%%%%%%%%%%%%%%%%%%%%%%%%%%%%%%%%%%%%%%%%%%%%%
+    methods
+        
+        function n = get.numIntervals(disc)
+            %NUMINTERVALS   Number of subintervals a CHEBDISCRETIZATION acts on.
+            n = length(disc.domain) - 1;
+        end
+        
+        function t = isempty(disc)
+            %ISEMPTY   Check if source property of a CHEBDISCRETIZATION is empty.
+            t = isempty(disc.source);
+        end
+        
+        function t = isFactored(disc) %#ok<MANU>
+            %ISFACTORED   Check if a factorization of the source already exists.
+            %   This method gives a discretization a chance to overload and store
+            %   matrix factors for the purpose of short-circuiting the linsolve
+            %   process. By default it never happens.
+            t = false;
+        end
+        
+        function [x, disc] = mldivide(disc, A, b)
+            %CHEBDISCRETIZATION.MLDIVIDE
+            %   By default, the solution of a discrete Ax = b uses standard
+            %   backslash. But concrete implementations may overload it.
+            x = A\b;
+        end
+        
+    end        
+    
 end
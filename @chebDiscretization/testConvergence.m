function [isDone, epslevel, vscale, cutoff] = testConvergence(disc, values, vscale, pref)
%TESTCONVERGENCE   Happiness check.
%   Given: 
%      DISC: chebDiscretization, 
%      VALUES: a cell array of scalars/sampled function values (see the
%           toFunction method),
%      VSCALE: scalar value giving the desired scale by which to measure
%           relative convergence against (defaults to 0, which means use
%           the intrinsic scale of the result),
%      PREF: A cheboppref() options structure.
%
%   Output:  
%      ISDONE: True if the functions passed in are sufficiently resolved.
%      EPSLEVEL: Apparent resolution accuracy (relative to VSCALE or the
%      functions' intrinsic scale).

% Copyright 2015 by The University of Oxford and The Chebfun Developers.
% See http://www.chebfun.org/ for Chebfun information.

if ( nargin < 4 )
    pref = cheboppref;
    if ( nargin < 3 )
        vscale = 0;   % will have no effect
    end
end

% Convert to a piecewise array-valued CHEBFUN.
u = toFunctionOut(disc, cat(2, values{:}));
numCol = size(u, 2);

% This is a cell array of coefficients (one for each piece).
coeffs = get(u, 'coeffs', 1);

d = disc.domain;
numInt = numel(d) - 1;
isDone = false(numInt, 1);
cutoff = zeros(numInt, numCol);
epslevel = 0;

% Get the discretization, and the appropriate tech to use:
discPreference = pref.discretization();
tech = discPreference.returnTech();
tech = tech();

% If an external vscale was supplied, it can supplant the inherent scale of the
% result.
vscale = max(u.vscale, vscale);
prefTech = tech.techPref();
prefTech.eps = pref.errTol;

for i = 1:numInt
    c = cat(2, coeffs{i,:});
    f = tech.make({[], c});
<<<<<<< HEAD
    f.vscale = vscale;
    happinessChecker = pref.happinessCheck;
    [isDone(i), neweps, cutoff(i,:)] = happinessChecker(f, get(f, 'values'), ...
        prefTech);
=======
    [isDone(i), neweps, cutoff(i,:)] = plateauCheck(f, [], vscale, prefTech);
>>>>>>> c90050ca
    epslevel = max(epslevel, neweps);
end

isDone = all(isDone, 2);

end
<|MERGE_RESOLUTION|>--- conflicted
+++ resolved
@@ -1,67 +1,63 @@
-function [isDone, epslevel, vscale, cutoff] = testConvergence(disc, values, vscale, pref)
-%TESTCONVERGENCE   Happiness check.
-%   Given: 
-%      DISC: chebDiscretization, 
-%      VALUES: a cell array of scalars/sampled function values (see the
-%           toFunction method),
-%      VSCALE: scalar value giving the desired scale by which to measure
-%           relative convergence against (defaults to 0, which means use
-%           the intrinsic scale of the result),
-%      PREF: A cheboppref() options structure.
-%
-%   Output:  
-%      ISDONE: True if the functions passed in are sufficiently resolved.
-%      EPSLEVEL: Apparent resolution accuracy (relative to VSCALE or the
-%      functions' intrinsic scale).
-
-% Copyright 2015 by The University of Oxford and The Chebfun Developers.
-% See http://www.chebfun.org/ for Chebfun information.
-
-if ( nargin < 4 )
-    pref = cheboppref;
-    if ( nargin < 3 )
-        vscale = 0;   % will have no effect
-    end
-end
-
-% Convert to a piecewise array-valued CHEBFUN.
-u = toFunctionOut(disc, cat(2, values{:}));
-numCol = size(u, 2);
-
-% This is a cell array of coefficients (one for each piece).
-coeffs = get(u, 'coeffs', 1);
-
-d = disc.domain;
-numInt = numel(d) - 1;
-isDone = false(numInt, 1);
-cutoff = zeros(numInt, numCol);
-epslevel = 0;
-
-% Get the discretization, and the appropriate tech to use:
-discPreference = pref.discretization();
-tech = discPreference.returnTech();
-tech = tech();
-
-% If an external vscale was supplied, it can supplant the inherent scale of the
-% result.
-vscale = max(u.vscale, vscale);
-prefTech = tech.techPref();
-prefTech.eps = pref.errTol;
-
-for i = 1:numInt
-    c = cat(2, coeffs{i,:});
-    f = tech.make({[], c});
-<<<<<<< HEAD
-    f.vscale = vscale;
-    happinessChecker = pref.happinessCheck;
-    [isDone(i), neweps, cutoff(i,:)] = happinessChecker(f, get(f, 'values'), ...
-        prefTech);
-=======
-    [isDone(i), neweps, cutoff(i,:)] = plateauCheck(f, [], vscale, prefTech);
->>>>>>> c90050ca
-    epslevel = max(epslevel, neweps);
-end
-
-isDone = all(isDone, 2);
-
-end
+function [isDone, epslevel, vscale, cutoff] = testConvergence(disc, values, vscale, pref)
+%TESTCONVERGENCE   Happiness check.
+%   Given: 
+%      DISC: chebDiscretization, 
+%      VALUES: a cell array of scalars/sampled function values (see the
+%           toFunction method),
+%      VSCALE: scalar value giving the desired scale by which to measure
+%           relative convergence against (defaults to 0, which means use
+%           the intrinsic scale of the result),
+%      PREF: A cheboppref() options structure.
+%
+%   Output:  
+%      ISDONE: True if the functions passed in are sufficiently resolved.
+%      EPSLEVEL: Apparent resolution accuracy (relative to VSCALE or the
+%      functions' intrinsic scale).
+
+% Copyright 2015 by The University of Oxford and The Chebfun Developers.
+% See http://www.chebfun.org/ for Chebfun information.
+
+if ( nargin < 4 )
+    pref = cheboppref;
+    if ( nargin < 3 )
+        vscale = 0;   % will have no effect
+    end
+end
+
+% Convert to a piecewise array-valued CHEBFUN.
+u = toFunctionOut(disc, cat(2, values{:}));
+numCol = size(u, 2);
+
+% This is a cell array of coefficients (one for each piece).
+coeffs = get(u, 'coeffs', 1);
+
+d = disc.domain;
+numInt = numel(d) - 1;
+isDone = false(numInt, 1);
+cutoff = zeros(numInt, numCol);
+epslevel = 0;
+
+% Get the discretization, and the appropriate tech to use:
+discPreference = pref.discretization();
+tech = discPreference.returnTech();
+tech = tech();
+
+% If an external vscale was supplied, it can supplant the inherent scale of the
+% result.
+vscale = max(u.vscale, vscale);
+prefTech = tech.techPref();
+prefTech.eps = pref.errTol;
+
+for i = 1:numInt
+    c = cat(2, coeffs{i,:});
+    f = tech.make({[], c});
+    f.vscale = vscale;
+    happinessChecker = pref.happinessCheck;
+    [isDone(i), neweps, cutoff(i,:)] = happinessChecker(f, [],...
+         vscale, prefTech);
+    epslevel = max(epslevel, neweps);
+end
+
+isDone = all(isDone, 2);
+
+end
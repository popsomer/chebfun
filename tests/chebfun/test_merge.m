--- conflicted
+++ resolved
@@ -13,11 +13,7 @@
 g = merge(f);
 pass(1) = all(size(g.funs) == 1);
 xx = linspace(-1, 1, 100);
-<<<<<<< HEAD
 pass(2) = norm(feval(f, xx) - feval(g, xx), 'inf') < 10*epslevel(f);
-=======
-pass(2) = norm(feval(f, xx) - feval(g, xx), 'inf') < 2*epslevel(f);
->>>>>>> 946af19a
 
 % Test selective merge on many points:
 pref2 = pref;

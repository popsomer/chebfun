--- conflicted
+++ resolved
@@ -28,17 +28,13 @@
 f = chebfun(@sin, [-2 2], 1);
 pass(8) = ~isempty(f);
 
-<<<<<<< HEAD
 x = chebfun('x');
 f = [x abs(x)];
 pass(9) = ~isempty(f);
 
-end
-=======
 dom = [-2 7];
 pow = -1.64;
 f = chebfun(@(x) (x-dom(1)).^pow, dom, 'exps', [pow 0], 'splitting', 'on');
-pass(9) = ~isempty(f);
+pass(10) = ~isempty(f);
 
-end
->>>>>>> 2639bb8b
+end
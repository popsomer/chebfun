--- conflicted
+++ resolved
@@ -123,11 +123,7 @@
     pass(23) = strcmp(ME.identifier, 'CHEBFUN:sum:b');
 end
 
-<<<<<<< HEAD
-%% Integration with singfun: piecewise smooth chebfun - splitting on.
-=======
 %% Test on singular function: piecewise smooth chebfun - splitting on.
->>>>>>> 8e7bb0a2
 
 % Set a domain
 dom = [-2 7];

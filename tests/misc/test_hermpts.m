--- conflicted
+++ resolved
@@ -28,13 +28,8 @@
 [x, w, v] = hermpts(n);
 pass(7) = all(size(x) == [n, 1]) && all(size(w) == [1, n]) && ...
     all(size(v) == [n, 1]);
-<<<<<<< HEAD
-pass(8) = abs(w*x) < tol && abs(w*x.^2 - sqrt(pi)/2) < tol;
+pass(8) = abs(w*x) < tol && abs(w*x.^2 - sqrt(pi)/2) < 2*tol;
 pass(9) = abs(x(37) - -13.292221459334638) < 2*tol;
-=======
-pass(8) = abs(w*x) < tol && abs(w*x.^2 - sqrt(pi)/2) < 2*tol;
-pass(9) = abs(x(37) - -13.292221459334638) < tol;
->>>>>>> 1b75e1dd
 pass(10) = abs(w(123) - 0.117419270715955) < tol;
 pass(11) = abs(v(123) - 0.915560323259764) < tol;
 

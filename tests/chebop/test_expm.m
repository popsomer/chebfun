function pass = test_expm(pref)

if ( nargin == 0 )
    pref = cheboppref();
end

tol = pref.errTol;

%%
% Test against a V4 computation:

A = chebop(@(u) diff(u, 2), [-1, 1], 0);
x = chebfun('x');
u0 = exp(-20*(x+0.3).^2);  
t = [0 0.001 0.01 0.1 0.5 1];
u = expm(A, t, u0, pref);

V4 = [   ...
	0.000000000000000
    0.001144467788672
    0.004503386286796
    0.009766928773117
    0.016203479337652
    0.022565344171707
    0.027291616930494
    0.029038055428660
    0.027272749752324
    0.022536655030494
    0.016176338870674
    0.009748370213284
    0.004494411027930
    0.001142160800217
    0.000000000000000];

pass(1) = norm(V4 - feval(u{6}, chebpts(15))) < tol;

%%
% Test backward compatibility:
A = chebop(@(u) diff(u, 2), [-1, 1], 0);
warnState = warning('off', 'CHEBFUN:CHEBOP:expm:deprecated');
E = expm(A, t);
warning(warnState);
u6 = E*u0;

pass(2) = norm(V4 - feval(u6, chebpts(15))) < tol;

%%
% Test periodic boundary conditions.
dom = [0 2*pi];
A = chebop(@(u) diff(u, 2), dom);
A.bc = 'periodic';
u0 = chebfun(@(x) sin(x), dom); 
t = [0 0.001 0.01 0.1 0.5 1];

% Solve with FOURIER technology.
u = expm(A, t, u0);
<<<<<<< HEAD
pass(3) = isequal(get(u{1}.funs{1}, 'tech'), @fourtech);
=======
pass(3) = isequal(get(u{1}.funs{1}, 'tech'), @trigtech);
>>>>>>> 925548ac

% Solve with CHEBYSHEV technology.
v = expm(A, t, u0, pref);
pass(4) = isequal(get(v{1}.funs{1}, 'tech'), @chebtech2);

% Compare solutions at final time.
pass(5) = norm(u{6} - v{6}, inf) < tol;

end<|MERGE_RESOLUTION|>--- conflicted
+++ resolved
@@ -54,11 +54,7 @@
 
 % Solve with FOURIER technology.
 u = expm(A, t, u0);
-<<<<<<< HEAD
-pass(3) = isequal(get(u{1}.funs{1}, 'tech'), @fourtech);
-=======
 pass(3) = isequal(get(u{1}.funs{1}, 'tech'), @trigtech);
->>>>>>> 925548ac
 
 % Solve with CHEBYSHEV technology.
 v = expm(A, t, u0, pref);

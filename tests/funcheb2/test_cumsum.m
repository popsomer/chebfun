--- conflicted
+++ resolved
@@ -11,12 +11,8 @@
 tol = 10*pref.funcheb2.eps;
 
 % Generate a few random points to use as test values.
-<<<<<<< HEAD
-rng(0);
-=======
 rngstate = rng();
 rng(6178);
->>>>>>> 49ba9358
 x = 2 * rand(100, 1) - 1;
 
 %%
@@ -75,13 +71,8 @@
 %%
 % Check operation for vectorized funcheb2 objects.
 
-<<<<<<< HEAD
 f = funcheb2(@(x) [sin(x) x.^2 exp(1i*x)], pref);
 F_exact = funcheb2(@(x) [(-cos(x)) (x.^3/3) (exp(1i*x)/1i)], pref);
-=======
-f = funcheb2(@(x) [sin(x) x.^2 exp(1i*x)], [], pref);
-F_exact = funcheb2(@(x) [(-cos(x)) (x.^3/3) (exp(1i*x)/1i)], [], pref);
->>>>>>> 49ba9358
 F = cumsum(f);
 err = std(feval(F, x) - feval(F_exact, x));
 pass(8) = (norm(err, 'inf') < tol)  && ~any(feval(F, -1));

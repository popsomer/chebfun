function pass = test_toFirstOrder()
%TEST_TOFIRSTORDER   Test conversion to first-order format.

%% Setup
dom = [-1, 4];
x = chebfun(@(x) x, dom);
tol = 1e-14;

%% Simple test
% We have the expression 5*(diff(u, 2) + 3*u), so expect the first order
% system to be:
%   u'(1) = u(2)
%   u'(2) = -3*u(1)
problemNo = 1;
myfun = @(u) 5*(diff(u, 2) + 3*u);
rhs = 0;
[anonFun, idx, domOut, coeffs, diffOrders] = treeVar.toFirstOrder(myfun, rhs, dom);
pass(1, problemNo) = norm(anonFun(1,[2 1]) - [1;-6]) < tol;
pass(2, problemNo) = (idx == 1);
pass(3, problemNo) = all(domOut == dom);
pass(4, problemNo) = norm(coeffs{1} - 5) < tol;
pass(5, problemNo) = all( diffOrders == 2);

%% Try with variables in the anonymous function:
problemNo = 2;
alpha = 4;
myfun = @(u) 3.5*(diff(u, 2) + alpha*u);
rhs = 5;

% Expect the first order system to be:
%   u'(1) = u(2)
%   u'(2) = rhs/3.5 - alpha*u(1)
[anonFun, idx, domOut, coeffs, diffOrders] = treeVar.toFirstOrder(myfun, rhs, dom);
pass(1, problemNo) = norm(anonFun(1,[2 1]) - [1; 5/3.5-4*2]) < tol;
pass(2, problemNo) = (idx == 1);
pass(3, problemNo) = all(domOut == dom);
pass(4, problemNo) = norm(coeffs{1} - 3.5) < tol;
pass(5, problemNo) = all( diffOrders == 2);

%% Try with a CHEBFUN in the anonymous function:
problemNo = 3;
myfun = @(u) 5*((x+1).*diff(u, 2) + u);
rhs = -5;
[anonFun, idx, domOut, coeffs, diffOrders] = treeVar.toFirstOrder(myfun, rhs, dom);

% Expect this to be [u(2); (-5-5*u(1))/(5*(x(-.5)+1))] = [1; -4]
pass(1, problemNo) = norm( anonFun(-.5,[2 1]) - [1;-6] ) < tol;
pass(2, problemNo) = (idx == 1 );
pass(3, problemNo) = all(domOut == dom);
pass(4, problemNo) = norm(coeffs{1} - 5*(x+1)) < tol;
pass(5, problemNo) = all( diffOrders == 2);

%% Another expression with a CHEBFUN in the expression
problemNo = 4;
myfun = @(u) diff(u, 2) + 2*sin(x).*u;
rhs = cos(x);
[anonFun, idx, domOut, coeffs, diffOrders] = treeVar.toFirstOrder(myfun, rhs, dom);

% Expect this to be [u(2); cos(x(.5)) - 2*sin(x(.5))]
pass(1, problemNo) = norm( anonFun(.5,[2 1]) - [1; cos(x(.5))-2*(sin(x(.5))*2)]) < tol;
pass(2, problemNo) = (idx == 1);
pass(3, problemNo) = all(domOut == dom);
pass(4, problemNo) = ( norm(coeffs{1} - 1) < tol);
pass(5, problemNo) = all( diffOrders == 2);

%% Chebfun at the start
problemNo = 5;
myfun = @(u) 3*(x+2).*((x+1).*diff(u, 2) + u);
rhs = 0;
[anonFun, idx, domOut, coeffs, diffOrders] = treeVar.toFirstOrder(myfun, rhs, dom);

% Expect this to be [u(2); -u(1))/(x(-.5)+1)] = [1; -4]
pass(1, problemNo) = norm( anonFun(-.5,[2 2]) - [2; -4]) < tol;
pass(2, problemNo) = (idx == 1);
pass(3, problemNo) = all(domOut == dom);
pass(4, problemNo) = ( norm(coeffs{1} - 3*(x+2).*(x+1)) < tol);
pass(5, problemNo) = all( diffOrders == 2);
res =  anonFun(-.5, [2 2]);
pass(5) = all( res == [2;-4]);

%% Introduce breakpoints
problemNo = 6;
myfun = @(u) cos(x).*diff(u, 2) + 2*abs(sin(pi*x)).*u;
rhs = cos(2*x);
[anonFun, idx, domOut, coeffs, diffOrders] = treeVar.toFirstOrder(myfun, rhs, dom);
correctFun = @(x,u) [u(2); (cos(2*x)-2*abs(sin(pi*x)).*u(1))./cos(x)];
pass(1, problemNo) = norm(anonFun(.5,[2 1]) - correctFun(.5, [2 1])) < tol;
pass(2, problemNo) = (idx == 1);
pass(3, problemNo) = norm(domOut - (-1:4)) < tol;
pass(4, problemNo) = norm(coeffs{1} - cos(x)) < tol;
pass(5, problemNo) = all( diffOrders == 2);

%% Breakpoints, higher order derivatives
problemNo = 7;
myfun = @(u) cos(x).*diff(u, 4) + 2*abs(sin(pi*x)).*diff(u,2);
rhs = cos(2*x);
[anonFun, idx, domOut, coeffs, diffOrders] = treeVar.toFirstOrder(myfun, rhs, dom);
correctFun = @(x,u) [u(2); u(3); u(4); ...
    (cos(2*x)-2*abs(sin(pi*x)).*u(3))./cos(x)];
pass(1, problemNo) = norm(anonFun(.5,[2 1 3 4]) - correctFun(.5, [2 1 3 4])) < tol;
pass(2, problemNo) = (idx == 1);
pass(3, problemNo) = norm(domOut - (-1:4)) < tol;
pass(4, problemNo) = norm(coeffs{1} - cos(x)) < tol;
pass(5, problemNo) = all( diffOrders == 4);

%% Simple coupled system, first order
% We have the equations 
%   5*(diff(u) + 3*v) = tanh(x)
%   cos(x)*diff(v) + sin(x).*u = 2
% so expect the first order system to be:
%   u'(1) = tanh(x)/5 - 3*u(2)
%   u'(2) = (2 - sin(x)*u(1))/cos(x)
problemNo = 8;
myfun = @(x,u,v) [5*(diff(u) + 3*v); cos(x).*diff(v) + sin(x).*u];
rhs = [tanh(x); 2];
[anonFun, idx, domOut, coeffs, diffOrders] = treeVar.toFirstOrder(myfun, rhs, dom);
correctFun = @(x,u) [tanh(x)/5 - 3*u(2); (2-sin(x).*u(1))/cos(x)];
evalPt = [2.4 2.3];
pass(1, problemNo) = norm(anonFun(1, evalPt) - correctFun(1, evalPt)) < tol;
pass(2, problemNo) = all(idx == [1 2]);
pass(3, problemNo) = all(domOut == dom);
pass(4, problemNo) = norm(coeffs{1} - 5) + norm(coeffs{2} - cos(x)) < tol;
pass(5, problemNo) = all( diffOrders == [1 1]);

%% Simple coupled system, second order
% We have the equations 
%   5*(diff(u,2) + 3*v) = tanh(x)
%   cos(x)*diff(v,2) + sin(x).*u = 2
% so expect the first order system to be:
%   u'(1) = u(2)
%   u'(2) = tanh(x)/5 - 3*u(3)
%   u'(3) = u(4)
%   u'(4) = (2 - sin(x)*u(1))/cos(x)
problemNo = 9;
myfun = @(x,u,v) [5*(diff(u,2) + 3*v); cos(x).*diff(v,2) + sin(x).*u];
rhs = [tanh(x); 2];
[anonFun, idx, domOut, coeffs, diffOrders] = treeVar.toFirstOrder(myfun, rhs, dom);
correctFun = @(x,u) [u(2); tanh(x)/5 - 3*u(3); u(4); (2-sin(x).*u(1))/cos(x)];
evalPt = [2 1 2.4 2.3];
pass(1, problemNo) = norm(anonFun(1, evalPt) - correctFun(1, evalPt)) < tol;
pass(2, problemNo) = all(idx == [1 3]);
pass(3, problemNo) = all(domOut == dom);
pass(4, problemNo) = norm(coeffs{1} - 5) + norm(coeffs{2} - cos(x)) < tol;
pass(5, problemNo) = all( diffOrders == 2);

%% Coupled system, second order, breakpoints
% We have the equations 
%   5*(diff(u,2) + 3*v) = tanh(x)
%   cos(x)*diff(v,2) + abs(sin(pi*x)).*u = 2
% so expect the first order system to be:
%   u'(1) = u(2)
%   u'(2) = tanh(x)/5 - 3*u(3)
%   u'(3) = u(4)
%   u'(4) = (2 - sin(x)*u(1))/cos(x)
problemNo = 10;
myfun = @(x,u,v) [5*(diff(u,2) + 3*v); 
    cos(x).*diff(v,2) + abs(sin(pi*x)).*u];
rhs = [tanh(x); 2];
[anonFun, idx, domOut, coeffs, diffOrders] = treeVar.toFirstOrder(myfun, rhs, dom);
correctFun = @(x,u) [u(2); tanh(x)/5 - 3*u(3); u(4); (2-abs(sin(pi*x)).*u(1))/cos(x)];
evalPt = [2 1 2.4 2.3];
pass(1, problemNo) = norm(anonFun(1, evalPt) - correctFun(1, evalPt)) < tol;
pass(2, problemNo) = all(idx == [1 3]);
pass(3, problemNo) = norm(domOut - (-1:4)) < tol;
pass(4, problemNo) = norm(coeffs{1} - 5) + norm(coeffs{2} - cos(x)) < tol;
pass(5, problemNo) = all( diffOrders == 2);

%% CHEBFUN inside the anonymous function, rather than on the RHS:
% We have the equations 
%   5*(diff(u,2) + coth(x+5)) = -5
% so expect the first order system to be:
%   u'(1) = u(2)
%   u'(2) = -5/5 - coth(x+5)
problemNo = 11;
myfun = @(u) 5*(diff(u, 2) + coth(x+5));
rhs = -5;
[anonFun, idx, domOut, coeffs, diffOrders] = treeVar.toFirstOrder(myfun, rhs, dom);
correctFun = @(x,u) [u(2); -1 - coth(x+5)];
evalPt = [2.4 2.3];
pass(1, problemNo) = norm(anonFun(1, evalPt) - correctFun(1, evalPt)) < tol;
pass(2, problemNo) = (idx == 1 );
pass(3, problemNo) = all(domOut == dom);
pass(4, problemNo) = norm(coeffs{1} - 5) < tol;
pass(5, problemNo) = all( diffOrders == 2);

%% Four variables, mixed derivatives, mixed order
% We have the equations
%   diff(y,3) + w + diff(u) = exp(x)
%   7*diff(w) + diff(v) = x.^2 
%   5*(diff(u,2) + 3*v + coth(x)) = tanh(x)
%   cos(x)*diff(v,2) + diff(u) - diff(y,2) = 2
% so expect the first order system to include the variables:
%   u(1) = u, u(2) = u', u(3) = v, u(4) = v'; u(5) = w, u(6) = y, u(7) = y',
%   u(8) = y''
% and the first order reformulation to be
%   u'(1) = u(2)
%   u'(2) = tanh(x)/5 - 3*u(3) - coth(x+5)
%   u'(3) = u(4)
%   u'(4) = (2 - u(2) + u(8))/cos(x)
%   u'(5) = (x.^2-u(4))/7
%   u'(6) = u(7)
%   u'(7) = u(8)
%   u'(8) = exp(x) - u(5) - u(2)
problemNo = 12;
myfun = @(x,u,v,w,y) [...
    diff(y, 3 ) + w + diff(u);
    7*diff(w) + diff(v);
    5*(diff(u,2) + 3*v + coth(x+5));
    cos(x).*diff(v,2) + diff(u) - diff(y,2)];
rhs = [exp(x); x.^2; tanh(x); 2];
[anonFun, idx, domOut, coeffs, diffOrders] = treeVar.toFirstOrder(myfun, rhs, dom);
correctFun = @(x,u) [...
    u(2); tanh(x)/5 - 3*u(3) - coth(x+5); 
    u(4); (2-u(2) + u(8))/cos(x);
    (x.^2 - u(4))/7;
    u(7); u(8); exp(x) - u(5) - u(2)];
evalPt = [2 1 2.4 2.3 1.2 3.2 5.1 4.6];
pass(1, problemNo) = norm(anonFun(1, evalPt) - correctFun(1, evalPt)) < tol;
pass(2, problemNo) = all(idx == [1 3 5 6]);
pass(3, problemNo) = norm(domOut - dom) < tol;
pass(4, problemNo) = norm(coeffs{1} - 5) + norm(coeffs{2} - cos(x)) + ...
    norm(coeffs{3} - 7) + norm(coeffs{4} - 1) < tol;
pass(5, problemNo) = all( diffOrders == [2 2 1 3]);

<<<<<<< HEAD
%% Scalar problem, multiple CHEBFUNs and scalars in operator, ver1
% We have the equations 
%   diff(u) + x + 3*x = tanh(x)
% so expect the first order system to be:
%   u'(1) = tanh(x) - 4*x
problemNo = 13;
myfun = @(x,u) diff(u) + x + 3*x;
rhs = tanh(x);
[anonFun, idx, domOut, coeffs, diffOrders] = treeVar.toFirstOrder(myfun, rhs, dom);
correctFun = @(x,u) tanh(x) - 4*x;
evalPt = [2.4 2.3];
pass(1, problemNo) = norm(anonFun(1, evalPt) - correctFun(1, evalPt)) < tol;
pass(2, problemNo) = all(idx == 1);
pass(3, problemNo) = all(domOut == dom);
pass(4, problemNo) = norm(coeffs{1} - 1) < tol;
pass(5, problemNo) = all( diffOrders == 1);

%% Scalar problem, multiple CHEBFUNs and scalars in operator, ver2
% We have the equations 
%   cos(x)*(2 - sin(x) + diff(u)) + x + 3*x = tanh(x)
% so expect the first order system to be:
%   u'(1) = (tanh(x) - 4*x)/cos(x) + sin(x) - 2
problemNo = 14;
myfun = @(x,u) cos(x).*(2 - sin(x) + diff(u)) + x + 3*x;
rhs = tanh(x);
[anonFun, idx, domOut, coeffs, diffOrders] = treeVar.toFirstOrder(myfun, rhs, dom);
correctFun = @(x,u) (tanh(x) - 4*x)/cos(x) + sin(x) - 2;
evalPt = [2.4 2.3];
pass(1, problemNo) = norm(anonFun(1, evalPt) - correctFun(1, evalPt)) < tol;
pass(2, problemNo) = all(idx == 1);
pass(3, problemNo) = all(domOut == dom);
pass(4, problemNo) = norm(coeffs{1} - cos(x)) < tol;
pass(5, problemNo) = all( diffOrders == 1);

%% Scalar problem, multiple CHEBFUNs and scalars in operator, ver3
% We have the equations 
%   2 - sin(x) + diff(u) + x + 3*x = tanh(x)
% so expect the first order system to be:
%   u'(1) = tanh(x) - 4*x + sin(x) - 2
problemNo = 15;
myfun = @(x,u) 2 - sin(x) + diff(u) + x + 3*x;
rhs = tanh(x);
[anonFun, idx, domOut, coeffs, diffOrders] = treeVar.toFirstOrder(myfun, rhs, dom);
correctFun = @(x,u) tanh(x) - 4*x + sin(x) - 2;
evalPt = [2.4 2.3];
pass(1, problemNo) = norm(anonFun(1, evalPt) - correctFun(1, evalPt)) < tol;
pass(2, problemNo) = all(idx == 1);
pass(3, problemNo) = all(domOut == dom);
pass(4, problemNo) = norm(coeffs{1} - 1) < tol;
pass(5, problemNo) = all( diffOrders == 1);

%% Simple coupled system, multiple CHEBFUNs and scalars in operator
% We have the equations 
%   4*(2 + diff(u)) + x + 3*x + 3*v = tanh(x)
%   cos(x)*diff(v) + sin(x).*u + x + x = 2
% so expect the first order system to be:
%   u'(1) = (tanh(x) - 4*x - 3*u(2))/4 - 2
%   u'(2) = (2 - 2*x -sin(x)*u(1))/cos(x)
problemNo = 16;
myfun = @(x,u,v) [...
    4*(2 + diff(u)) + x + 3*x + 3*v; 
    cos(x).*diff(v) + sin(x).*u + x + x];
rhs = [tanh(x); 2];
[anonFun, idx, domOut, coeffs, diffOrders] = treeVar.toFirstOrder(myfun, rhs, dom);
correctFun = @(x,u) [...
    (tanh(x) - 4*x - 3*u(2))/4 - 2;
    (2 - 2*x - sin(x)*u(1))/cos(x)];
evalPt = [2.4 2.3];
pass(1, problemNo) = norm(anonFun(1, evalPt) - correctFun(1, evalPt)) < tol;
pass(2, problemNo) = all(idx == [1 2]);
pass(3, problemNo) = all(domOut == dom);
pass(4, problemNo) = norm(coeffs{1} - 4) + norm(coeffs{2} - cos(x)) < tol;
pass(5, problemNo) = all( diffOrders == [1 1]);

=======
>>>>>>> c621c98c
%% Coupled systems -- Unsupported format, highest order derivatives in same eqn
myfun = @(x,u,v) [diff(u,2) + diff(v,2); diff(u) + sin(v)];
rhs = [1;2];
try
    treeVar.toFirstOrder(myfun, rhs, dom);
catch ME
    % The highest order derivatives of u and v appear in the same line -- this
    % should give us an error.
    errorPass(1) = strcmp(ME.identifier, 'CHEBFUN:TREEVAR:toFirstOrder:diffOrders');
end

%% Coupled systems -- Nonlinearity in highest order derivative
myfun = @(x,u,v) [diff(u,2).*diff(v); diff(v,2) + sin(u)];
rhs = [1;2];
try
    treeVar.toFirstOrder(myfun, rhs, dom);
catch ME
    % We're multiplying the highest order derivative by a variable, this should
    % give an error.
    errorPass(2) = strcmp(ME.identifier, 'CHEBFUN:TREEVAR:expandTree:nonlinearity');
end

%% Combine the information
pass = [all(pass) errorPass];
end<|MERGE_RESOLUTION|>--- conflicted
+++ resolved
@@ -222,7 +222,6 @@
     norm(coeffs{3} - 7) + norm(coeffs{4} - 1) < tol;
 pass(5, problemNo) = all( diffOrders == [2 2 1 3]);
 
-<<<<<<< HEAD
 %% Scalar problem, multiple CHEBFUNs and scalars in operator, ver1
 % We have the equations 
 %   diff(u) + x + 3*x = tanh(x)
@@ -297,8 +296,6 @@
 pass(4, problemNo) = norm(coeffs{1} - 4) + norm(coeffs{2} - cos(x)) < tol;
 pass(5, problemNo) = all( diffOrders == [1 1]);
 
-=======
->>>>>>> c621c98c
 %% Coupled systems -- Unsupported format, highest order derivatives in same eqn
 myfun = @(x,u,v) [diff(u,2) + diff(v,2); diff(u) + sin(v)];
 rhs = [1;2];
